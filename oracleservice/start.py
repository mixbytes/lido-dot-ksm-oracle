--- conflicted
+++ resolved
@@ -28,34 +28,6 @@
 DEFAULT_TIMEOUT = 60
 
 
-<<<<<<< HEAD
-def main():
-    init_log(stdout_level=os.getenv('LOG_LEVEL_STDOUT', 'INFO'))
-
-    prometheus_metrics_port = int(os.getenv('PROMETHEUS_METRICS_PORT', DEFAULT_PROMETHEUS_METRICS_PORT))
-    logger.info(f"Starting the prometheus server on port {prometheus_metrics_port}")
-    start_http_server(prometheus_metrics_port)
-
-    ws_url_relay = os.getenv('WS_URL_RELAY', 'ws://localhost:9951/').split(',')
-    ws_url_para = os.getenv('WS_URL_PARA', 'ws://localhost:10055/').split(',')
-    ss58_format = int(os.getenv('SS58_FORMAT', 2))
-    type_registry_preset = os.getenv('TYPE_REGISTRY_PRESET', 'kusama')
-    para_id = int(os.getenv('PARA_ID'))
-
-    contract_address = os.getenv('CONTRACT_ADDRESS', None)
-    if contract_address is None:
-        sys.exit('No contract address provided')
-
-    abi_path = os.getenv('ABI_PATH', 'oracleservice/abi.json')
-    abi = get_abi(abi_path)
-
-    gas = int(os.getenv('GAS_LIMIT', DEFAULT_GAS_LIMIT))
-    max_number_of_failure_requests = int(os.getenv(
-        'MAX_NUMBER_OF_FAILURE_REQUESTS',
-        DEFAULT_MAX_NUMBER_OF_FAILURE_REQUESTS,
-    ))
-    timeout = int(os.getenv('TIMEOUT', DEFAULT_TIMEOUT))
-=======
 def stop_signal_handler(sig: int, frame, substrate: SubstrateInterface = None):
     """Handle signal, close substrate interface websocket connection, if it is open, and terminate the process"""
     logger.debug(f"Receiving signal: {sig}")
@@ -63,7 +35,6 @@
         logger.debug("Closing substrate interface websocket connection")
         substrate.websocket.shutdown()
         logger.debug("Connection closed")
->>>>>>> c04b449f
 
     sys.exit()
 
@@ -73,6 +44,10 @@
         log_level = os.getenv('LOG_LEVEL_STDOUT', 'INFO')
         check_log_level(log_level)
         init_log(stdout_level=log_level)
+
+        prometheus_metrics_port = int(os.getenv('PROMETHEUS_METRICS_PORT', DEFAULT_PROMETHEUS_METRICS_PORT))
+        logger.info(f"Starting the prometheus server on port {prometheus_metrics_port}")
+        start_http_server(prometheus_metrics_port)
 
         ws_url_relay = os.getenv('WS_URL_RELAY', 'ws://localhost:9951/').split(',')
         ws_url_para = os.getenv('WS_URL_PARA', 'ws://localhost:10055/').split(',')
