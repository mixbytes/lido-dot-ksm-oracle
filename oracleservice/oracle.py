--- conflicted
+++ resolved
@@ -56,12 +56,7 @@
         self.failure_reqs_count[self.service_params.substrate.url] += 1
         self.failure_reqs_count[self.service_params.w3.provider.endpoint_uri] += 1
 
-<<<<<<< HEAD
-        with metrics_exporter.para_exceptions_count.count_exceptions():
-            self.account = self.service_params.w3.eth.account.from_key(self.priv_key)
-=======
         self.nonce = self.service_params.w3.eth.get_transaction_count(self.account.address)
->>>>>>> 794a01b9
 
         self._restore_state()
         self._start_era_monitoring()
@@ -279,12 +274,9 @@
             self.last_era_reported[stash.public_key] = era_id
 
         logger.info("Waiting for the next era")
-<<<<<<< HEAD
         metrics_exporter.last_era_reported.set(era.value['index'] - 1)
-=======
         self.previous_era_id = era_id
 
->>>>>>> 794a01b9
         self.failure_reqs_count[self.service_params.substrate.url] = 0
         self.failure_reqs_count[self.service_params.w3.provider.endpoint_uri] = 0
         if self.service_params.w3.provider.endpoint_uri in self.undesirable_urls:
@@ -349,13 +341,9 @@
         result = {'controller': controller, 'stash': stash}
         result.update(ledger.value)
 
-<<<<<<< HEAD
-    def _get_stash_free_balance(self, stash: Keypair) -> dict:
-=======
         return result
 
     def _get_stash_free_balance(self, stash: Keypair) -> int:
->>>>>>> 794a01b9
         """Get stash accounts free balances"""
         account_info = SubstrateInterfaceUtils.get_account(self.service_params.substrate, stash)
         metrics_exporter.total_stashes_free_balance.inc(account_info.value['data']['free'])
@@ -425,10 +413,6 @@
             self._wait_in_two_blocks(tx_receipt)
             return True
         else:
-<<<<<<< HEAD
-            logger.warning(f"Transaction is reverted for stash {stash.ss58_address} with era {era_id}")
+            logger.warning(f"Transaction status for stash '{stash.ss58_address}' era {era_id} is reverted")
             metrics_exporter.tx_revert.observe(1)
-=======
-            logger.warning(f"Transaction status for stash '{stash.ss58_address}' era {era_id} is reverted")
->>>>>>> 794a01b9
             return False