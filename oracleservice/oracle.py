from dataclasses import dataclass, field
from prometheus_metrics import metrics_exporter
from service_parameters import ServiceParameters
<<<<<<< HEAD
from substrateinterface.exceptions import BlockNotFound, SubstrateRequestException
=======
from substrateinterface.base import QueryMapResult
from substrateinterface.exceptions import SubstrateRequestException
>>>>>>> c04b449f
from substrateinterface.utils.ss58 import ss58_decode
from substrate_interface_utils import SubstrateInterfaceUtils
from web3.exceptions import BadFunctionCallOutput
from websocket._exceptions import WebSocketConnectionClosedException
from websockets.exceptions import ConnectionClosedError

import logging
import time


logger = logging.getLogger(__name__)


@dataclass
class Oracle:
    """A class that contains all the logic of the oracle's work"""
    priv_key: str
    service_params: ServiceParameters

    account = None
    default_mode_started: bool = False
    failure_reqs_count: dict = field(default_factory=dict)
    last_era_reported: int = -1
    undesirable_urls: set = field(default_factory=set)

    def start_default_mode(self):
        """Start of the Oracle default mode"""
        if not self.default_mode_started:
            self.default_mode_started = True
        else:
            logger.warning("The default oracle mode is already working")

<<<<<<< HEAD
        logger.info('Starting default mode')
        metrics_exporter.agent.info({'relay_chain_node_address': self.service_params.substrate.url})
        with metrics_exporter.para_exceptions_count.count_exceptions():
            self.account = self.service_params.w3.eth.account.from_key(self.priv_key)
=======
        logger.info("Starting default mode")
        self.account = self.service_params.w3.eth.account.from_key(self.priv_key)
        self.failure_reqs_count[self.service_params.substrate.url] = 0
>>>>>>> c04b449f
        self._start_era_monitoring()

    def start_recovery_mode(self):
        '''
        Start of the Oracle recovery mode.
        The current era id (CEI) from relay chain and oracle report era id (ORED)
        from parachain are being compared. If CEI less than ORED, then do not send a report.
        If failure requests counter exceeds the allowed value, reconnect to another node.
        '''
<<<<<<< HEAD
        logger.info('Starting recovery mode')
        metrics_exporter.is_recovery_mode_active.set(True)
        self.default_mode_started = False

        with metrics_exporter.relay_exceptions_count.count_exceptions():
            if self.failure_requests_counter > self.service_params.max_number_of_failure_requests:
                self.undesirable_urls.add(self.service_params.substrate.url)
=======
        logger.info("Starting recovery mode")
        self.default_mode_started = False

        while True:
            try:
                if self.failure_reqs_count[self.service_params.substrate.url] > self.service_params.max_num_of_failure_reqs:
                    self.undesirable_urls.add(self.service_params.substrate.url)
                    self.service_params.substrate = SubstrateInterfaceUtils.create_interface(
                        urls=self.service_params.ws_urls_relay,
                        ss58_format=self.service_params.ss58_format,
                        type_registry_preset=self.service_params.type_registry_preset,
                        timeout=self.service_params.timeout,
                        undesirable_urls=self.undesirable_urls,
                    )

                current_era = SubstrateInterfaceUtils.get_active_era(self.service_params.substrate)
                self.last_era_reported = self._get_oracle_report_era()
                break

            except KeyError:
                self.failure_reqs_count[self.service_params.substrate.url] = 0

            except (
                BadFunctionCallOutput,
                ConnectionClosedError,
                ConnectionRefusedError,
                WebSocketConnectionClosedException,
            ) as exc:
                logger.warning(f"Error: {exc}")
>>>>>>> c04b449f
                self.service_params.substrate = SubstrateInterfaceUtils.create_interface(
                    urls=self.service_params.ws_urls_relay,
                    ss58_format=self.service_params.ss58_format,
                    type_registry_preset=self.service_params.type_registry_preset,
                    timeout=self.service_params.timeout,
                    undesirable_urls=self.undesirable_urls,
                )

<<<<<<< HEAD
            while True:
                try:
                    current_era = SubstrateInterfaceUtils.get_active_era(self.service_params.substrate)
                    self.last_era_reported = self._get_oracle_report_era()
                    break
                except (
                    ConnectionRefusedError,
                    WebSocketConnectionClosedException,
                ) as e:
                    logging.warning(f"Error: {e}")
                    self.undesirable_urls.add(self.service_params.substrate.url)
                    self.service_params.substrate = SubstrateInterfaceUtils.create_interface(
                        urls=self.service_params.ws_urls_relay,
                        ss58_format=self.service_params.ss58_format,
                        type_registry_preset=self.service_params.type_registry_preset,
                        timeout=self.service_params.timeout,
                        undesirable_urls=self.undesirable_urls,
                    )

            while True:
                try:
                    current_era = SubstrateInterfaceUtils.get_active_era(self.service_params.substrate)
                    self.last_era_reported = self._get_oracle_report_era()
                    break
                except (
                    ConnectionRefusedError,
                    WebSocketConnectionClosedException,
                ) as e:
                    logging.warning(f"Error: {e}")
                    self.service_params.substrate = SubstrateInterfaceUtils.create_interface(
                        urls=self.service_params.ws_urls_relay,
                        ss58_format=self.service_params.ss58_format,
                        type_registry_preset=self.service_params.type_registry_preset,
                        timeout=self.service_params.timeout,
                        undesirable_url=self.service_params.substrate.url,
                    )

        metrics_exporter.agent.info({'relay_chain_node_address': self.service_params.substrate.url})

        if self.last_era_reported == current_era.value['index']:
            logger.info('CEI equals ORED: waiting for the next era')
=======
        logger.debug(f"ORED: {self.last_era_reported}")
        if self.last_era_reported > current_era.value['index']:
            logger.info("CEI less than ORED: waiting for the next era")
>>>>>>> c04b449f
        else:
            logger.info("CEI equals or greater than ORED: create report for the current era")

<<<<<<< HEAD
        metrics_exporter.is_recovery_mode_active.set(False)
        logger.info('Recovery mode is completed')
=======
        logger.info("Recovery mode is completed")
>>>>>>> c04b449f

    def _get_oracle_report_era(self) -> int:
        return self.service_params.w3.eth.contract(
                address=self.service_params.contract_address,
                abi=self.service_params.abi
               ).functions.ORED().call()

    def _start_era_monitoring(self):
        self.service_params.substrate.query(
            module='Staking',
            storage_function='ActiveEra',
            subscription_handler=self._handle_era_change,
        )

    def _handle_era_change(self, era, update_nr: int, subscription_id: str):
        '''
        Read the staking parameters from the block where the era value is changed,
        generate the transaction body, sign and send to the parachain.
        '''
        if self.last_era_reported == -1:
            try:
                with metrics_exporter.para_exceptions_count.count_exceptions():
                    self.last_era_reported = self._get_oracle_report_era()
            except (
                ConnectionRefusedError,
                WebSocketConnectionClosedException,
<<<<<<< HEAD
            ) as exc:
                logging.warning(f"Error: {exc}")
                raise exc

        metrics_exporter.last_era_reported.set(self.last_era_reported)
        metrics_exporter.active_era_id.set(era.value['index'])
        if era.value['index'] == self.last_era_reported:
            logger.info('CEI equals ORED: waiting for the next era')
            return

        logger.info(f"Active era index: {era.value['index']}, start timestamp: {era.value['start']}")
        with metrics_exporter.relay_exceptions_count.count_exceptions():
            block_hash, block_number = self._find_start_block(era.value['index'])
            if block_hash is None:
                logging.warning("Can't find the required block")
                raise BlockNotFound
            logger.info(f"Block hash: {block_hash}")
            metrics_exporter.previous_era_change_block_number.set(block_number)

            parachain_balance = SubstrateInterfaceUtils.get_parachain_balance(
                self.service_params.substrate,
                self.service_params.para_id,
                block_hash,
            )
            staking_parameters = self._read_staking_parameters(block_hash)
=======
            ) as e:
                logger.warning(f"Error: {e}")
                raise e

        logger.info(f"Active era index: {era.value['index']}, start timestamp: {era.value['start']}")

        if era.value['index'] < self.last_era_reported:
            logger.info("CEI less than ORED: waiting for the next era")
            return

        block_hash = self._find_start_block(era.value['index'])
        if block_hash is None:
            logger.error("Can't find the required block")
            return
        logger.info(f"Block hash: {block_hash}")
>>>>>>> c04b449f

        if not staking_parameters:
            logger.warning("No staking parameters found")
            return

        logger.debug(';'.join([
            f"era: {era.value['index'] - 1}",
            f"parachain_balance: {parachain_balance}",
            f"staking parameters: {staking_parameters}",
            f"failure requests counter: {self.failure_reqs_count[self.service_params.substrate.url]}",
        ]))

<<<<<<< HEAD
        with metrics_exporter.para_exceptions_count.count_exceptions():
            tx = self._create_tx(era.value['index'], parachain_balance, staking_parameters)
            self._sign_and_send_to_para(tx)

        metrics_exporter.time_elapsed_until_last_era_report.set(time.time())
        logger.info('Waiting for the next era')
=======
        tx = self._create_tx(era.value['index'], parachain_balance, staking_parameters)
        self._sign_and_send_to_para(tx)
        logger.info("Waiting for the next era")
>>>>>>> c04b449f

    def _find_start_block(self, era_id: int) -> str:
        """Find the hash of the block at which the era change occurs"""
        block_number = era_id * self.service_params.era_duration + self.service_params.initial_block_number

        try:
            return self.service_params.substrate.get_block_hash(block_number), block_number
        except SubstrateRequestException:
            return None, None

    def _read_staking_parameters(self, block_hash=None) -> list:
        """Read staking parameters from specific block or from the head"""
        if block_hash is None:
            block_hash = self.service_params.substrate.get_chain_head()

        staking_ledger_result = self._get_ledger_data(block_hash)

        session_validators_result = self.service_params.substrate.query(
            module='Session',
            storage_function='Validators',
            block_hash=block_hash,
        )

        staking_nominators_result = self.service_params.substrate.query_map(
            module='Staking',
            storage_function='Nominators',
            block_hash=block_hash,
        )

        metrics_exporter.total_stashes_free_balance.set(0)
        stash_balances = self._get_stash_balances()

        stash_statuses = self._get_stash_statuses(
            staking_ledger_result,
            session_validators_result,
            staking_nominators_result,
        )

        staking_parameters = []

        for controller, controller_info in staking_ledger_result.items():
            unlocking_values = [{'balance': elem['value'], 'era': elem['era']} for elem in controller_info.value['unlocking']]

            stash_addr = '0x' + ss58_decode(controller_info.value['stash'])
            controller_addr = '0x' + ss58_decode(controller)

            staking_parameters.append({
                'stash': stash_addr,
                'controller': controller_addr,
                'stakeStatus': stash_statuses[controller_info.value['stash']],
                'activeBalance': controller_info.value['active'],
                'totalBalance': controller_info.value['total'],
                'unlocking': unlocking_values,
                'claimedRewards': controller_info.value['claimedRewards'],
                'stashBalance': stash_balances[stash_addr],
            })

        staking_parameters = self._add_not_founded_stashes(staking_parameters, stash_balances)

        staking_parameters.sort(key=lambda e: e['stash'])
        return staking_parameters

    def _get_ledger_data(self, block_hash: str) -> dict:
        """Get ledger data using stash accounts list"""
        ledger_data = {}

        for stash in self.service_params.stash_accounts:
            controller = self.service_params.substrate.query(
                module='Staking',
                storage_function='Bonded',
                params=[stash],
                block_hash=block_hash,
            )

            if controller.value is None:
                continue

            staking_ledger = self.service_params.substrate.query(
                module='Staking',
                storage_function='Ledger',
                params=[controller.value],
                block_hash=block_hash,
            )

            ledger_data[controller.value] = staking_ledger

        return ledger_data

    def _get_stash_balances(self) -> dict:
        """Get stash accounts free balances"""
        balances = {}

        for stash in self.service_params.stash_accounts:
            result = self.service_params.substrate.query(
                module='System',
                storage_function='Account',
                params=[stash]
            )

            balances[stash] = result.value['data']['free']
            metrics_exporter.total_stashes_free_balance.inc(balances[stash])

        return balances

    def _get_stash_statuses(self, controllers_: dict, validators_, nominators_: QueryMapResult) -> dict:
        '''
        Get stash accounts statuses.
        0 - Chill, 1 - Nominator, 2 - Validator
        '''
        statuses = {}
        nominators = set(nominator.value for nominator, _ in nominators_)
        validators = set(validator for validator in validators_.value)

        for controller_info in controllers_.values():
            stash_account = controller_info.value['stash']
            if stash_account in nominators:
                statuses[stash_account] = 1
                continue

            if stash_account in validators:
                statuses[stash_account] = 2
                continue

            statuses[stash_account] = 0

        return statuses

    def _add_not_founded_stashes(self, staking_parameters: list, stash_balances: dict) -> list:
        """Add information about not founded stash accounts to the report"""
        staking_params_set = set(staking_parameters)
        for stash in self.service_params.stash_accounts:
            if stash in staking_params_set:
                continue

            staking_parameters.append({
                'stash': stash,
                'controller': '',
                'stakeStatus': 0,
                'activeBalance': 0,
                'totalBalance': 0,
                'unlocking': [],
                'claimedRewards': [],
                'stashBalance': stash_balances[stash],
            })

        return staking_parameters

    def _create_tx(self, era_id: int, parachain_balance: int, staking_parameters: list) -> dict:
        """Create a transaction body using the staking parameters, era id and parachain balance"""
        nonce = self.service_params.w3.eth.getTransactionCount(self.account.address)

        return self.service_params.w3.eth.contract(
                address=self.service_params.contract_address,
                abi=self.service_params.abi
               ).functions.reportRelay(
                era_id,
                {'parachainBalance': parachain_balance, 'stakeLedger': staking_parameters},
               ).buildTransaction({'gas': self.service_params.gas_limit, 'nonce': nonce})

    def _sign_and_send_to_para(self, tx: dict):
        """Sign transaction and send to parachain"""
        tx_signed = self.service_params.w3.eth.account.signTransaction(tx, private_key=self.priv_key)
        self.failure_reqs_count[self.service_params.substrate.url] += 1
        tx_hash = self.service_params.w3.eth.sendRawTransaction(tx_signed.rawTransaction)
        tx_receipt = self.service_params.w3.eth.waitForTransactionReceipt(tx_hash)

        if tx_receipt.status == 1:
<<<<<<< HEAD
            logging.debug(f"tx_hash: {tx_hash.hex()}")
            logger.info('The report was sent successfully. Resetting failure requests counter')
            metrics_exporter.tx_success.observe(1)
            self.failure_requests_counter = 0
            self.undesirable_urls.clear()
        else:
            logging.warning('Failed to send transaction')
            logging.debug(f"tx_receipt: {tx_receipt}")
            metrics_exporter.tx_revert.observe(1)
=======
            logger.debug(f"tx_hash: {tx_hash.hex()}")
            logger.info("The report was sent successfully. Resetting failure requests counter")
            self.failure_reqs_count[self.service_params.substrate.url] = 0
            if self.service_params.substrate.url in self.undesirable_urls:
                self.undesirable_urls.remove(self.service_params.substrate.url)
        else:
            logger.warning("Failed to send transaction")
            logger.debug(f"tx_receipt: {tx_receipt}")
>>>>>>> c04b449f
<|MERGE_RESOLUTION|>--- conflicted
+++ resolved
@@ -1,12 +1,8 @@
 from dataclasses import dataclass, field
 from prometheus_metrics import metrics_exporter
 from service_parameters import ServiceParameters
-<<<<<<< HEAD
+from substrateinterface.base import QueryMapResult
 from substrateinterface.exceptions import BlockNotFound, SubstrateRequestException
-=======
-from substrateinterface.base import QueryMapResult
-from substrateinterface.exceptions import SubstrateRequestException
->>>>>>> c04b449f
 from substrateinterface.utils.ss58 import ss58_decode
 from substrate_interface_utils import SubstrateInterfaceUtils
 from web3.exceptions import BadFunctionCallOutput
@@ -39,16 +35,13 @@
         else:
             logger.warning("The default oracle mode is already working")
 
-<<<<<<< HEAD
         logger.info('Starting default mode')
+
         metrics_exporter.agent.info({'relay_chain_node_address': self.service_params.substrate.url})
         with metrics_exporter.para_exceptions_count.count_exceptions():
             self.account = self.service_params.w3.eth.account.from_key(self.priv_key)
-=======
-        logger.info("Starting default mode")
-        self.account = self.service_params.w3.eth.account.from_key(self.priv_key)
+
         self.failure_reqs_count[self.service_params.substrate.url] = 0
->>>>>>> c04b449f
         self._start_era_monitoring()
 
     def start_recovery_mode(self):
@@ -58,16 +51,8 @@
         from parachain are being compared. If CEI less than ORED, then do not send a report.
         If failure requests counter exceeds the allowed value, reconnect to another node.
         '''
-<<<<<<< HEAD
-        logger.info('Starting recovery mode')
+        logger.info("Starting recovery mode")
         metrics_exporter.is_recovery_mode_active.set(True)
-        self.default_mode_started = False
-
-        with metrics_exporter.relay_exceptions_count.count_exceptions():
-            if self.failure_requests_counter > self.service_params.max_number_of_failure_requests:
-                self.undesirable_urls.add(self.service_params.substrate.url)
-=======
-        logger.info("Starting recovery mode")
         self.default_mode_started = False
 
         while True:
@@ -96,7 +81,6 @@
                 WebSocketConnectionClosedException,
             ) as exc:
                 logger.warning(f"Error: {exc}")
->>>>>>> c04b449f
                 self.service_params.substrate = SubstrateInterfaceUtils.create_interface(
                     urls=self.service_params.ws_urls_relay,
                     ss58_format=self.service_params.ss58_format,
@@ -105,62 +89,16 @@
                     undesirable_urls=self.undesirable_urls,
                 )
 
-<<<<<<< HEAD
-            while True:
-                try:
-                    current_era = SubstrateInterfaceUtils.get_active_era(self.service_params.substrate)
-                    self.last_era_reported = self._get_oracle_report_era()
-                    break
-                except (
-                    ConnectionRefusedError,
-                    WebSocketConnectionClosedException,
-                ) as e:
-                    logging.warning(f"Error: {e}")
-                    self.undesirable_urls.add(self.service_params.substrate.url)
-                    self.service_params.substrate = SubstrateInterfaceUtils.create_interface(
-                        urls=self.service_params.ws_urls_relay,
-                        ss58_format=self.service_params.ss58_format,
-                        type_registry_preset=self.service_params.type_registry_preset,
-                        timeout=self.service_params.timeout,
-                        undesirable_urls=self.undesirable_urls,
-                    )
-
-            while True:
-                try:
-                    current_era = SubstrateInterfaceUtils.get_active_era(self.service_params.substrate)
-                    self.last_era_reported = self._get_oracle_report_era()
-                    break
-                except (
-                    ConnectionRefusedError,
-                    WebSocketConnectionClosedException,
-                ) as e:
-                    logging.warning(f"Error: {e}")
-                    self.service_params.substrate = SubstrateInterfaceUtils.create_interface(
-                        urls=self.service_params.ws_urls_relay,
-                        ss58_format=self.service_params.ss58_format,
-                        type_registry_preset=self.service_params.type_registry_preset,
-                        timeout=self.service_params.timeout,
-                        undesirable_url=self.service_params.substrate.url,
-                    )
-
         metrics_exporter.agent.info({'relay_chain_node_address': self.service_params.substrate.url})
 
-        if self.last_era_reported == current_era.value['index']:
-            logger.info('CEI equals ORED: waiting for the next era')
-=======
         logger.debug(f"ORED: {self.last_era_reported}")
         if self.last_era_reported > current_era.value['index']:
             logger.info("CEI less than ORED: waiting for the next era")
->>>>>>> c04b449f
         else:
             logger.info("CEI equals or greater than ORED: create report for the current era")
 
-<<<<<<< HEAD
         metrics_exporter.is_recovery_mode_active.set(False)
-        logger.info('Recovery mode is completed')
-=======
         logger.info("Recovery mode is completed")
->>>>>>> c04b449f
 
     def _get_oracle_report_era(self) -> int:
         return self.service_params.w3.eth.contract(
@@ -187,22 +125,23 @@
             except (
                 ConnectionRefusedError,
                 WebSocketConnectionClosedException,
-<<<<<<< HEAD
             ) as exc:
-                logging.warning(f"Error: {exc}")
+                logger.warning(f"Error: {exc}")
                 raise exc
 
         metrics_exporter.last_era_reported.set(self.last_era_reported)
         metrics_exporter.active_era_id.set(era.value['index'])
-        if era.value['index'] == self.last_era_reported:
-            logger.info('CEI equals ORED: waiting for the next era')
+
+        logger.info(f"Active era index: {era.value['index']}, start timestamp: {era.value['start']}")
+
+        if era.value['index'] < self.last_era_reported:
+            logger.info("CEI less than ORED: waiting for the next era")
             return
 
-        logger.info(f"Active era index: {era.value['index']}, start timestamp: {era.value['start']}")
         with metrics_exporter.relay_exceptions_count.count_exceptions():
             block_hash, block_number = self._find_start_block(era.value['index'])
             if block_hash is None:
-                logging.warning("Can't find the required block")
+                logger.error("Can't find the required block")
                 raise BlockNotFound
             logger.info(f"Block hash: {block_hash}")
             metrics_exporter.previous_era_change_block_number.set(block_number)
@@ -213,23 +152,6 @@
                 block_hash,
             )
             staking_parameters = self._read_staking_parameters(block_hash)
-=======
-            ) as e:
-                logger.warning(f"Error: {e}")
-                raise e
-
-        logger.info(f"Active era index: {era.value['index']}, start timestamp: {era.value['start']}")
-
-        if era.value['index'] < self.last_era_reported:
-            logger.info("CEI less than ORED: waiting for the next era")
-            return
-
-        block_hash = self._find_start_block(era.value['index'])
-        if block_hash is None:
-            logger.error("Can't find the required block")
-            return
-        logger.info(f"Block hash: {block_hash}")
->>>>>>> c04b449f
 
         if not staking_parameters:
             logger.warning("No staking parameters found")
@@ -242,18 +164,12 @@
             f"failure requests counter: {self.failure_reqs_count[self.service_params.substrate.url]}",
         ]))
 
-<<<<<<< HEAD
         with metrics_exporter.para_exceptions_count.count_exceptions():
             tx = self._create_tx(era.value['index'], parachain_balance, staking_parameters)
             self._sign_and_send_to_para(tx)
 
         metrics_exporter.time_elapsed_until_last_era_report.set(time.time())
-        logger.info('Waiting for the next era')
-=======
-        tx = self._create_tx(era.value['index'], parachain_balance, staking_parameters)
-        self._sign_and_send_to_para(tx)
         logger.info("Waiting for the next era")
->>>>>>> c04b449f
 
     def _find_start_block(self, era_id: int) -> str:
         """Find the hash of the block at which the era change occurs"""
@@ -421,23 +337,13 @@
         tx_receipt = self.service_params.w3.eth.waitForTransactionReceipt(tx_hash)
 
         if tx_receipt.status == 1:
-<<<<<<< HEAD
-            logging.debug(f"tx_hash: {tx_hash.hex()}")
-            logger.info('The report was sent successfully. Resetting failure requests counter')
-            metrics_exporter.tx_success.observe(1)
-            self.failure_requests_counter = 0
-            self.undesirable_urls.clear()
-        else:
-            logging.warning('Failed to send transaction')
-            logging.debug(f"tx_receipt: {tx_receipt}")
-            metrics_exporter.tx_revert.observe(1)
-=======
             logger.debug(f"tx_hash: {tx_hash.hex()}")
             logger.info("The report was sent successfully. Resetting failure requests counter")
+            metrics_exporter.tx_success.observe(1)
             self.failure_reqs_count[self.service_params.substrate.url] = 0
             if self.service_params.substrate.url in self.undesirable_urls:
                 self.undesirable_urls.remove(self.service_params.substrate.url)
         else:
             logger.warning("Failed to send transaction")
             logger.debug(f"tx_receipt: {tx_receipt}")
->>>>>>> c04b449f
+            metrics_exporter.tx_revert.observe(1)