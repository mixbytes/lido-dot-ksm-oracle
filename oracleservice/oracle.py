--- conflicted
+++ resolved
@@ -9,11 +9,8 @@
 from websockets.exceptions import ConnectionClosedError, InvalidMessage
 
 import logging
-<<<<<<< HEAD
 import threading as th
-=======
 import time
->>>>>>> 983c8408
 
 
 logger = logging.getLogger(__name__)
@@ -151,7 +148,6 @@
             subscription_handler=self._handle_era_change,
         )
 
-<<<<<<< HEAD
     def _close_connection_to_relaychain(self):
         self.failure_reqs_count[self.service_params.substrate.url] += 1
         self.service_params.substrate.websocket.close()
@@ -159,7 +155,7 @@
 
     def _create_watchdog(self):
         self.watchdog = th.Timer(self.service_params.era_duration_in_seconds, self._close_connection_to_relaychain)
-=======
+
     def _wait_in_two_blocks(self, tx_receipt: dict):
         if 'blockNumber' not in tx_receipt:
             logger.error("The block number in transaction receipt was not found")
@@ -172,25 +168,19 @@
                 if current_block['number'] > tx_receipt['blockNumber']:
                     break
             time.sleep(1)
->>>>>>> 983c8408
 
     def _handle_era_change(self, era, update_nr: int, subscription_id: str):
         """
         Read the staking parameters for each stash account separately from the block where
         the era value is changed, generate the transaction body, sign and send to the parachain.
         """
-<<<<<<< HEAD
+        era_id = era.value['index']
+        if era_id == self.previous_era_id:
+            return
+
         self.watchdog.cancel()
         self._create_watchdog()
         self.watchdog.start()
-
-        logger.info(f"Active era index: {era.value['index']}, start timestamp: {era.value['start']}")
-=======
-        era_id = era.value['index']
-        if era_id == self.previous_era_id:
-            return
-        logger.info(f"Active era index: {era_id}, start timestamp: {era.value['start']}")
->>>>>>> 983c8408
 
         self.failure_reqs_count[self.service_params.substrate.url] += 1
         stash_accounts = self._get_stash_accounts()
@@ -353,13 +343,8 @@
         logger.info(f"Sending a transaction for stash {stash}")
         tx_hash = self.service_params.w3.eth.send_raw_transaction(tx_signed.rawTransaction)
         tx_receipt = self.service_params.w3.eth.wait_for_transaction_receipt(tx_hash)
-<<<<<<< HEAD
+
         logger.debug(f"Transaction receipt: {tx_receipt}")
-        self.nonce += 1
-=======
-
-        logger.debug(f"Transaction receipt: {tx_receipt}")
->>>>>>> 983c8408
 
         if tx_receipt.status == 1:
             logger.info(f"The report for stash '{stash}' era {era_id} was sent successfully")
