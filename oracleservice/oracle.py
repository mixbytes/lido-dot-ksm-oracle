--- conflicted
+++ resolved
@@ -10,15 +10,11 @@
 from websockets.exceptions import ConnectionClosedError, InvalidMessage
 
 import logging
-<<<<<<< HEAD
-import time
-=======
 import signal
 import socket
 import threading as th
 import time
 import sys
->>>>>>> 17c67429
 
 
 logger = logging.getLogger(__name__)
@@ -51,13 +47,7 @@
 
         logger.info("Starting default mode")
 
-<<<<<<< HEAD
         metrics_exporter.agent.info({'relay_chain_node_address': self.service_params.substrate.url})
-        with metrics_exporter.para_exceptions_count.count_exceptions():
-            self.account = self.service_params.w3.eth.account.from_key(self.priv_key)
-            self.nonce = self.service_params.w3.eth.get_transaction_count(self.account.address)
-=======
->>>>>>> 17c67429
         if self.service_params.substrate.url not in self.failure_reqs_count:
             self.failure_reqs_count[self.service_params.substrate.url] = 0
         if self.service_params.w3.provider.endpoint_uri not in self.failure_reqs_count:
@@ -66,7 +56,8 @@
         self.failure_reqs_count[self.service_params.substrate.url] += 1
         self.failure_reqs_count[self.service_params.w3.provider.endpoint_uri] += 1
 
-        self.account = self.service_params.w3.eth.account.from_key(self.priv_key)
+        with metrics_exporter.para_exceptions_count.count_exceptions():
+            self.account = self.service_params.w3.eth.account.from_key(self.priv_key)
 
         self._start_era_monitoring()
 
@@ -79,6 +70,7 @@
         self._recover_connection_to_relaychain()
         self._recover_connection_to_parachain()
 
+        metrics_exporter.is_recovery_mode_active.set(False)
         logger.info("Recovery mode is completed")
 
     def _recover_connection_to_relaychain(self):
@@ -98,6 +90,7 @@
                         timeout=self.service_params.timeout,
                         undesirable_urls=self.undesirable_urls,
                     )
+                metrics_exporter.agent.info({'relay_chain_node_address': self.service_params.substrate.url})
                 break
 
             except (
@@ -150,15 +143,7 @@
                 if self.service_params.w3.provider.endpoint_uri in self.failure_reqs_count:
                     self.failure_reqs_count[self.service_params.w3.provider.endpoint_uri] += 1
                 else:
-<<<<<<< HEAD
-                    self.failure_reqs_count[self.service_params.w3.provider.endpoint_uri] = 0
-
-        metrics_exporter.agent.info({'relay_chain_node_address': self.service_params.substrate.url})
-        metrics_exporter.is_recovery_mode_active.set(False)
-        logger.info("Recovery mode is completed")
-=======
                     self.failure_reqs_count[self.service_params.w3.provider.endpoint_uri] = 1
->>>>>>> 17c67429
 
     def _get_stash_accounts(self) -> list:
         """Get list of stash accounts and the last era reported using 'getStashAccounts' function"""
@@ -219,16 +204,6 @@
         """
         Read the staking parameters for each stash account separately from the block where
         the era value is changed, generate the transaction body, sign and send to the parachain.
-<<<<<<< HEAD
-        '''
-        logger.info(f"Active era index: {era.value['index']}, start timestamp: {era.value['start']}")
-        metrics_exporter.active_era_id.set(era.value['index'])
-        metrics_exporter.total_stashes_free_balance.set(0)
-
-        self.failure_reqs_count[self.service_params.substrate.url] += 1
-        with metrics_exporter.para_exceptions_count.count_exceptions():
-            stake_accounts = self._get_stake_accounts()
-=======
         """
         self.watchdog.cancel()
         self._create_watchdog()
@@ -238,17 +213,18 @@
         if era_id == self.previous_era_id:
             return
         logger.info(f"Active era index: {era_id}, start timestamp: {era.value['start']}")
+        metrics_exporter.active_era_id.set(era.value['index'])
+        metrics_exporter.total_stashes_free_balance.set(0)
 
         self.failure_reqs_count[self.service_params.substrate.url] += 1
-        stash_accounts = self._get_stash_accounts()
->>>>>>> 17c67429
+        with metrics_exporter.para_exceptions_count.count_exceptions():
+            stash_accounts = self._get_stash_accounts()
         self.failure_reqs_count[self.service_params.substrate.url] -= 1
         if not stash_accounts:
             logger.info("No stash accounts found: waiting for the next era")
             self.previous_era_id = era_id
             return
 
-<<<<<<< HEAD
         with metrics_exporter.relay_exceptions_count.count_exceptions():
             block_hash, block_number = self._find_start_block(era.value['index'])
             if block_hash is None:
@@ -256,47 +232,6 @@
                 raise BlockNotFound
         logger.info(f"Block hash: {block_hash}")
         metrics_exporter.previous_era_change_block_number.set(block_number)
-
-        while len(self.stashes_with_successful_reports) != len(stake_accounts):
-            for stash_acc, era_id in stake_accounts:
-                if stash_acc in self.stashes_with_successful_reports:
-                    continue
-
-                self.failure_reqs_count[self.service_params.substrate.url] += 1
-                stash_acc = '0x' + stash_acc.hex()
-                logger.info(f"Current stash is {stash_acc}; era is {era_id}")
-                if era.value['index'] < era_id:
-                    logger.info(f"Current era less than the specified era for stash '{stash_acc}': skipping current era")
-                    self.stashes_with_successful_reports.add(stash_acc)
-                    continue
-
-                staking_parameters = self._read_staking_parameters(stash_acc, block_hash)
-
-                self.failure_reqs_count[self.service_params.substrate.url] -= 1
-                logger.debug(';'.join([
-                    f"stash: {stash_acc}",
-                    f"era: {era.value['index']}",
-                    f"staking parameters: {staking_parameters}",
-                    f"Relay chain failure requests counter: {self.failure_reqs_count[self.service_params.substrate.url]}",
-                    f"Parachain failure requests counter: {self.failure_reqs_count[self.service_params.w3.provider.endpoint_uri]}",
-                ]))
-
-                with metrics_exporter.para_exceptions_count.count_exceptions():
-                    tx = self._create_tx(era.value['index'], staking_parameters)
-                    self._sign_and_send_to_para(tx, stash_acc)
-
-            if self.failure_reqs_count[self.service_params.w3.provider.endpoint_uri] > self.service_params.max_num_of_failure_reqs:
-                if len(stake_accounts) != len(self.stashes_with_successful_reports):
-                    raise TimeExhausted("Failed to send transaction")
-
-        logger.info("Waiting for the next era")
-        metrics_exporter.last_era_reported.set(era.value['index'] - 1)
-        self.stashes_with_successful_reports.clear()
-=======
-        block_hash = self._find_start_block(era.value['index'])
-        if block_hash is None:
-            logger.error("Can't find the required block")
-            raise BlockNotFound
 
         for stash_acc, stash_era_id in stash_accounts:
             self.failure_reqs_count[self.service_params.substrate.url] += 1
@@ -323,13 +258,14 @@
                 f"Parachain failure requests counter: {self.failure_reqs_count[self.service_params.w3.provider.endpoint_uri]}",
             ]))
 
-            tx = self._create_tx(era_id, staking_parameters)
-            self._sign_and_send_to_para(tx, stash, era_id)
+            with metrics_exporter.para_exceptions_count.count_exceptions():
+                tx = self._create_tx(era_id, staking_parameters)
+                self._sign_and_send_to_para(tx, stash, era_id)
             self.last_era_reported[stash.public_key] = era_id
 
         logger.info("Waiting for the next era")
+        metrics_exporter.last_era_reported.set(era.value['index'] - 1)
         self.failure_reqs_count[self.service_params.substrate.url] = 0
->>>>>>> 17c67429
         self.failure_reqs_count[self.service_params.w3.provider.endpoint_uri] = 0
         if self.service_params.w3.provider.endpoint_uri in self.undesirable_urls:
             self.undesirable_urls.remove(self.service_params.w3.provider.endpoint_uri)
@@ -339,13 +275,9 @@
         block_number = era_id * self.service_params.era_duration_in_blocks + self.service_params.initial_block_number
 
         try:
-<<<<<<< HEAD
-            return self.service_params.substrate.get_block_hash(block_number), block_number
-=======
             block_hash = self.service_params.substrate.get_block_hash(block_number)
             logger.info(f"Block hash: {block_hash}. Block number: {block_number}")
-            return block_hash
->>>>>>> 17c67429
+            return block_hash, block_number
         except SubstrateRequestException:
             return None, None
 
@@ -354,16 +286,11 @@
         if block_hash is None:
             block_hash = self.service_params.substrate.get_chain_head()
 
-<<<<<<< HEAD
         with metrics_exporter.relay_exceptions_count.count_exceptions():
-            stash_balance = self._get_stash_balance(stash)
+            stash_free_balance = self._get_stash_free_balance(stash)
+            stake_status = self._get_stake_status(stash, block_hash)
             staking_ledger_result = self._get_ledger_data(block_hash, stash)
-=======
-        stash_free_balance = self._get_stash_free_balance(stash)
-        stake_status = self._get_stake_status(stash, block_hash)
-
-        staking_ledger_result = self._get_ledger_data(block_hash, stash)
->>>>>>> 17c67429
+
         if staking_ledger_result is None:
             return {
                 'stashAccount': stash.public_key,
@@ -376,15 +303,7 @@
                 'stashBalance': stash_free_balance,
             }
 
-<<<<<<< HEAD
-        with metrics_exporter.relay_exceptions_count.count_exceptions():
-            stake_status = self._get_stake_status(stash, block_hash)
-
-        for controller, controller_info in staking_ledger_result.items():
-            unlocking_values = [{'balance': elem['value'], 'era': elem['era']} for elem in controller_info.value['unlocking']]
-=======
         controller = staking_ledger_result['controller']
->>>>>>> 17c67429
 
         return {
             'stashAccount': stash.public_key,
@@ -410,27 +329,12 @@
         result = {'controller': controller, 'stash': stash}
         result.update(ledger.value)
 
-<<<<<<< HEAD
-    def _get_stash_balance(self, stash: str) -> dict:
-        """Get stash accounts free balance"""
-        account_info = self.service_params.substrate.query(
-            module='System',
-            storage_function='Account',
-            params=[stash]
-        )
-
-        metrics_exporter.total_stashes_free_balance.inc(account_info.value['data']['free'])
-
-        return account_info.value['data']['free']
-=======
-        return result
-
     def _get_stash_free_balance(self, stash: Keypair) -> dict:
         """Get stash accounts free balances"""
-        account = SubstrateInterfaceUtils.get_account(self.service_params.substrate, stash)
-
-        return account.value['data']['free']
->>>>>>> 17c67429
+        account_info = SubstrateInterfaceUtils.get_account(self.service_params.substrate, stash)
+        metrics_exporter.total_stashes_free_balance.inc(account_info.value['data']['free'])
+
+        return account_info.value['data']['free']
 
     def _get_stake_status(self, stash: Keypair, block_hash: str = None) -> int:
         """
@@ -488,23 +392,13 @@
         logger.debug(f"Transaction receipt: {tx_receipt}")
 
         if tx_receipt.status == 1:
-<<<<<<< HEAD
-            logger.debug(f"tx_hash: {tx_hash.hex()}")
-            logger.info(f"The report for stash {stash} was sent successfully")
+            logger.info(f"The report for stash '{stash.ss58_address}' era {era_id} was sent successfully")
             metrics_exporter.tx_success.observe(1)
             metrics_exporter.time_elapsed_until_last_report.set(time.time())
-=======
-            logger.info(f"The report for stash '{stash.ss58_address}' era {era_id} was sent successfully")
->>>>>>> 17c67429
             self.failure_reqs_count[self.service_params.w3.provider.endpoint_uri] -= 1
             self._wait_in_two_blocks(tx_receipt)
             return True
         else:
-<<<<<<< HEAD
-            logger.warning(f"Failed to send report for stash {stash}: tx status is {tx_receipt.status}")
-            logger.debug(f"tx_receipt: {tx_receipt}")
+            logger.warning(f"Transaction is reverted for stash {stash.ss58_address} with era {era_id}")
             metrics_exporter.tx_revert.observe(1)
-=======
-            logger.warning(f"Transaction is reverted for stash {stash.ss58_address} with era {era_id}")
-            return False
->>>>>>> 17c67429
+            return False