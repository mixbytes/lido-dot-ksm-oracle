<<<<<<< HEAD
from dataclasses import dataclass
from prometheus_metrics import metrics_exporter
=======
from dataclasses import dataclass, field
>>>>>>> 0bb3b60c
from service_parameters import ServiceParameters
from substrateinterface.exceptions import BlockNotFound, SubstrateRequestException
from substrateinterface.utils.ss58 import ss58_decode
from substrate_interface_utils import SubstrateInterfaceUtils
from websocket._exceptions import WebSocketConnectionClosedException

import logging
import time


logger = logging.getLogger(__name__)


@dataclass
class Oracle:
    """A class that contains all the logic of the oracle's work"""
    priv_key: str
    service_params: ServiceParameters

    account = None
    default_mode_started: bool = False
    failure_requests_counter: int = 0
    last_era_reported: int = -1
    undesirable_urls: set = field(default_factory=set)

    def start_default_mode(self):
        """Start of the Oracle default mode"""
        if not self.default_mode_started:
            self.default_mode_started = True
        else:
            logging.warning('The default oracle mode is already working')

        logger.info('Starting default mode')
        metrics_exporter.agent.info({'relay_chain_node_address': self.service_params.substrate.url})
        with metrics_exporter.para_exceptions_count.count_exceptions():
            self.account = self.service_params.w3.eth.account.from_key(self.priv_key)
        self._start_era_monitoring()

    def start_recovery_mode(self):
        '''
        Start of the Oracle recovery mode.
        The current era id (CEI) from relay chain and oracle report era id (ORED)
        from parachain are being compared. If CEI equals ORED, then do not send a report.
        If failure requests counter exceeds the allowed value, reconnect to another
        node.
        '''
        logger.info('Starting recovery mode')
        metrics_exporter.is_recovery_mode_active.set(True)
        self.default_mode_started = False

<<<<<<< HEAD
        with metrics_exporter.relay_exceptions_count.count_exceptions():
            if self.failure_requests_counter > self.service_params.max_number_of_failure_requests:
                self.service_params.substrate = create_interface(
=======
        if self.failure_requests_counter > self.service_params.max_number_of_failure_requests:
            self.undesirable_urls.add(self.service_params.substrate.url)
            self.service_params.substrate = SubstrateInterfaceUtils.create_interface(
                urls=self.service_params.ws_urls_relay,
                ss58_format=self.service_params.ss58_format,
                type_registry_preset=self.service_params.type_registry_preset,
                timeout=self.service_params.timeout,
                undesirable_urls=self.undesirable_urls,
            )

        while True:
            try:
                current_era = SubstrateInterfaceUtils.get_active_era(self.service_params.substrate)
                self.last_era_reported = self._get_oracle_report_era()
                break
            except (
                ConnectionRefusedError,
                WebSocketConnectionClosedException,
            ) as e:
                logging.warning(f"Error: {e}")
                self.undesirable_urls.add(self.service_params.substrate.url)
                self.service_params.substrate = SubstrateInterfaceUtils.create_interface(
>>>>>>> 0bb3b60c
                    urls=self.service_params.ws_urls_relay,
                    ss58_format=self.service_params.ss58_format,
                    type_registry_preset=self.service_params.type_registry_preset,
                    timeout=self.service_params.timeout,
                    undesirable_urls=self.undesirable_urls,
                )

            while True:
                try:
                    current_era = get_active_era(self.service_params.substrate)
                    self.last_era_reported = self._get_oracle_report_era()
                    break
                except (
                    ConnectionRefusedError,
                    WebSocketConnectionClosedException,
                ) as e:
                    logging.warning(f"Error: {e}")
                    self.service_params.substrate = create_interface(
                        urls=self.service_params.ws_urls_relay,
                        ss58_format=self.service_params.ss58_format,
                        type_registry_preset=self.service_params.type_registry_preset,
                        timeout=self.service_params.timeout,
                        undesirable_url=self.service_params.substrate.url,
                    )

        metrics_exporter.agent.info({'relay_chain_node_address': self.service_params.substrate.url})

        if self.last_era_reported == current_era.value['index']:
            logger.info('CEI equals ORED: waiting for the next era')
        else:
            logger.info('CEI greater than ORED: create report for the current era')

        metrics_exporter.is_recovery_mode_active.set(False)
        logger.info('Recovery mode is completed')

    def _get_oracle_report_era(self):
        # TODO update SC function signature
        '''
        return self.service_params.w3.eth.contract(
                address=self.service_params.contract_address,
                abi=self.service_params.abi
               ).functions.ORED().call()
        '''
        # TODO remove
        return 0

    def _start_era_monitoring(self):
        self.service_params.substrate.query(
            module='Staking',
            storage_function='ActiveEra',
            subscription_handler=self._handle_era_change,
        )

    def _handle_era_change(self, era, update_nr, subscription_id):
        '''
        Read the staking parameters from the block where the era value is changed,
        generate the transaction body, sign and send to the parachain.
        '''
        if self.last_era_reported == -1:
            try:
                with metrics_exporter.para_exceptions_count.count_exceptions():
                    self.last_era_reported = self._get_oracle_report_era()
            except (
                ConnectionRefusedError,
                WebSocketConnectionClosedException,
            ) as exc:
                logging.warning(f"Error: {exc}")
                raise exc

        metrics_exporter.last_era_reported.set(self.last_era_reported)
        metrics_exporter.active_era_id.set(era.value['index'])
        if era.value['index'] == self.last_era_reported:
            logger.info('CEI equals ORED: waiting for the next era')
            return

        logger.info(f"Active era index: {era.value['index']}, start timestamp: {era.value['start']}")
<<<<<<< HEAD
        with metrics_exporter.relay_exceptions_count.count_exceptions():
            block_hash, block_number = self._find_start_block(era.value['index'])
            if block_hash is None:
                logging.warning("Can't find the required block")
                raise BlockNotFound
            logger.info(f"Block hash: {block_hash}")
            metrics_exporter.previous_era_change_block_number.set(block_number)

            parachain_balance = get_parachain_balance(
                self.service_params.substrate,
                self.service_params.para_id,
                block_hash,
            )
            staking_parameters = self._read_staking_parameters(block_hash)
=======
        block_hash = self._find_start_block(era.value['index'])
        if block_hash is None:
            logging.warning("Can't find the required block")
            return
        logger.info(f"Block hash: {block_hash}")

        parachain_balance = SubstrateInterfaceUtils.get_parachain_balance(
            self.service_params.substrate,
            self.service_params.para_id,
            block_hash,
        )
        staking_parameters = self._read_staking_parameters(block_hash)
>>>>>>> 0bb3b60c
        if not staking_parameters:
            logging.warning('No staking parameters found')
            return

        logging.debug(';'.join([
            f"parachain_balance: {parachain_balance}",
            f"staking parameters: {staking_parameters}",
            f"failure requests counter: {self.failure_requests_counter}",
        ]))

<<<<<<< HEAD
        with metrics_exporter.para_exceptions_count.count_exceptions():
            tx = self._create_tx(era.value['index'], parachain_balance, staking_parameters)
            self._sign_and_send_to_para(tx)

        metrics_exporter.time_elapsed_until_last_era_report.set(time.time())
=======
        tx = self._create_tx(era.value['index'], parachain_balance, staking_parameters)
        self._sign_and_send_to_para(tx)
>>>>>>> 0bb3b60c
        logger.info('Waiting for the next era')

    def _find_start_block(self, era_id):
        """Find the hash of the block at which the era change occurs"""
        block_number = era_id * self.service_params.era_duration + self.service_params.initial_block_number

        try:
            return self.service_params.substrate.get_block_hash(block_number), block_number
        except SubstrateRequestException:
            return None, None

    def _read_staking_parameters(self, block_hash=None):
        """Read staking parameters from specific block or from the head"""
        if block_hash is None:
            block_hash = self.service_params.substrate.get_chain_head()

        staking_ledger_result = self._get_ledger_data(block_hash)

        session_validators_result = self.service_params.substrate.query(
            module='Session',
            storage_function='Validators',
            block_hash=block_hash,
        )

        staking_nominators_result = self.service_params.substrate.query_map(
            module='Staking',
            storage_function='Nominators',
            block_hash=block_hash,
        )

        metrics_exporter.total_stashes_free_balance.set(0)
        stash_balances = self._get_stash_balances()

        stash_statuses = self._get_stash_statuses(
            staking_ledger_result,
            session_validators_result,
            staking_nominators_result,
        )

        staking_parameters = []

        for controller, controller_info in staking_ledger_result.items():
            unlocking_values = [{'balance': elem['value'], 'era': elem['era']} for elem in controller_info.value['unlocking']]

            stash_addr = '0x' + ss58_decode(controller_info.value['stash'])
            controller_addr = '0x' + ss58_decode(controller)

            staking_parameters.append({
                'stash': stash_addr,
                'controller': controller_addr,
                'stake_status': stash_statuses[controller_info.value['stash']],
                'active_balance': controller_info.value['active'],
                'total_balance': controller_info.value['total'],
                'unlocking': unlocking_values,
                'claimed_rewards': controller_info.value['claimedRewards'],
                'stash_balance': stash_balances[stash_addr],
            })

        staking_parameters.sort(key=lambda e: e['stash'])
        return staking_parameters

    def _get_ledger_data(self, block_hash):
        """Get ledger data using stash accounts list"""
        ledger_data = {}

        for stash in self.service_params.stash_accounts:
            controller = self.service_params.substrate.query(
                module='Staking',
                storage_function='Bonded',
                params=[stash],
                block_hash=block_hash,
            )

            if controller.value is None:
                continue

            staking_ledger = self.service_params.substrate.query(
                module='Staking',
                storage_function='Ledger',
                params=[controller.value],
                block_hash=block_hash,
            )

            ledger_data[controller.value] = staking_ledger

        return ledger_data

    def _get_stash_balances(self):
        """Get stash accounts free balances"""
        balances = {}

        for stash in self.service_params.stash_accounts:
            result = self.service_params.substrate.query(
                module='System',
                storage_function='Account',
                params=[stash]
            )

            balances[stash] = result.value['data']['free']
            metrics_exporter.total_stashes_free_balance.inc(balances[stash])

        return balances

    def _get_stash_statuses(self, controllers_, validators_, nominators_):
        '''
        Get stash accounts statuses.
        0 - Chill, 1 - Nominator, 2 - Validator
        '''
        statuses = {}
        nominators = set(nominator.value for nominator, _ in nominators_)
        validators = set(validator for validator in validators_.value)

        for controller_info in controllers_.values():
            stash_account = controller_info.value['stash']
            if stash_account in nominators:
                statuses[stash_account] = 1
                continue

            if stash_account in validators:
                statuses[stash_account] = 2
                continue

            statuses[stash_account] = 0

        return statuses

    def _create_tx(self, era_id, parachain_balance, staking_parameters):
        """Create a transaction body using the staking parameters, era id and parachain balance"""
        nonce = self.service_params.w3.eth.getTransactionCount(self.account.address)

        return self.service_params.w3.eth.contract(
                address=self.service_params.contract_address,
                abi=self.service_params.abi
               ).functions.reportRelay(
                era_id,
                {'parachain_balance': parachain_balance, 'stake_ledger': staking_parameters},
               ).buildTransaction({'gas': self.service_params.gas, 'nonce': nonce})

    def _sign_and_send_to_para(self, tx):
        """Sign transaction and send to parachain"""
        tx_signed = self.service_params.w3.eth.account.signTransaction(tx, private_key=self.priv_key)
        self.failure_requests_counter += 1
        tx_hash = self.service_params.w3.eth.sendRawTransaction(tx_signed.rawTransaction)
        tx_receipt = self.service_params.w3.eth.waitForTransactionReceipt(tx_hash)
        if tx_receipt.status == 1:
            metrics_exporter.tx_success.observe(1)
        else:
            metrics_exporter.tx_revert.observe(1)

        if tx_receipt.status == 1:
            logging.debug(f"tx_hash: {tx_hash.hex()}")
            logger.info('The report was sent successfully. Resetting failure requests counter')
            self.failure_requests_counter = 0
            self.undesirable_urls.clear()
        else:
            logging.warning('Failed to send transaction')
            logging.debug(f"tx_receipt: {tx_receipt}")<|MERGE_RESOLUTION|>--- conflicted
+++ resolved
@@ -1,9 +1,5 @@
-<<<<<<< HEAD
-from dataclasses import dataclass
+from dataclasses import dataclass, field
 from prometheus_metrics import metrics_exporter
-=======
-from dataclasses import dataclass, field
->>>>>>> 0bb3b60c
 from service_parameters import ServiceParameters
 from substrateinterface.exceptions import BlockNotFound, SubstrateRequestException
 from substrateinterface.utils.ss58 import ss58_decode
@@ -54,34 +50,10 @@
         metrics_exporter.is_recovery_mode_active.set(True)
         self.default_mode_started = False
 
-<<<<<<< HEAD
         with metrics_exporter.relay_exceptions_count.count_exceptions():
             if self.failure_requests_counter > self.service_params.max_number_of_failure_requests:
-                self.service_params.substrate = create_interface(
-=======
-        if self.failure_requests_counter > self.service_params.max_number_of_failure_requests:
-            self.undesirable_urls.add(self.service_params.substrate.url)
-            self.service_params.substrate = SubstrateInterfaceUtils.create_interface(
-                urls=self.service_params.ws_urls_relay,
-                ss58_format=self.service_params.ss58_format,
-                type_registry_preset=self.service_params.type_registry_preset,
-                timeout=self.service_params.timeout,
-                undesirable_urls=self.undesirable_urls,
-            )
-
-        while True:
-            try:
-                current_era = SubstrateInterfaceUtils.get_active_era(self.service_params.substrate)
-                self.last_era_reported = self._get_oracle_report_era()
-                break
-            except (
-                ConnectionRefusedError,
-                WebSocketConnectionClosedException,
-            ) as e:
-                logging.warning(f"Error: {e}")
                 self.undesirable_urls.add(self.service_params.substrate.url)
                 self.service_params.substrate = SubstrateInterfaceUtils.create_interface(
->>>>>>> 0bb3b60c
                     urls=self.service_params.ws_urls_relay,
                     ss58_format=self.service_params.ss58_format,
                     type_registry_preset=self.service_params.type_registry_preset,
@@ -91,7 +63,7 @@
 
             while True:
                 try:
-                    current_era = get_active_era(self.service_params.substrate)
+                    current_era = SubstrateInterfaceUtils.get_active_era(self.service_params.substrate)
                     self.last_era_reported = self._get_oracle_report_era()
                     break
                 except (
@@ -99,7 +71,26 @@
                     WebSocketConnectionClosedException,
                 ) as e:
                     logging.warning(f"Error: {e}")
-                    self.service_params.substrate = create_interface(
+                    self.undesirable_urls.add(self.service_params.substrate.url)
+                    self.service_params.substrate = SubstrateInterfaceUtils.create_interface(
+                        urls=self.service_params.ws_urls_relay,
+                        ss58_format=self.service_params.ss58_format,
+                        type_registry_preset=self.service_params.type_registry_preset,
+                        timeout=self.service_params.timeout,
+                        undesirable_urls=self.undesirable_urls,
+                    )
+
+            while True:
+                try:
+                    current_era = SubstrateInterfaceUtils.get_active_era(self.service_params.substrate)
+                    self.last_era_reported = self._get_oracle_report_era()
+                    break
+                except (
+                    ConnectionRefusedError,
+                    WebSocketConnectionClosedException,
+                ) as e:
+                    logging.warning(f"Error: {e}")
+                    self.service_params.substrate = SubstrateInterfaceUtils.create_interface(
                         urls=self.service_params.ws_urls_relay,
                         ss58_format=self.service_params.ss58_format,
                         type_registry_preset=self.service_params.type_registry_preset,
@@ -158,7 +149,6 @@
             return
 
         logger.info(f"Active era index: {era.value['index']}, start timestamp: {era.value['start']}")
-<<<<<<< HEAD
         with metrics_exporter.relay_exceptions_count.count_exceptions():
             block_hash, block_number = self._find_start_block(era.value['index'])
             if block_hash is None:
@@ -167,26 +157,13 @@
             logger.info(f"Block hash: {block_hash}")
             metrics_exporter.previous_era_change_block_number.set(block_number)
 
-            parachain_balance = get_parachain_balance(
+            parachain_balance = SubstrateInterfaceUtils.get_parachain_balance(
                 self.service_params.substrate,
                 self.service_params.para_id,
                 block_hash,
             )
             staking_parameters = self._read_staking_parameters(block_hash)
-=======
-        block_hash = self._find_start_block(era.value['index'])
-        if block_hash is None:
-            logging.warning("Can't find the required block")
-            return
-        logger.info(f"Block hash: {block_hash}")
-
-        parachain_balance = SubstrateInterfaceUtils.get_parachain_balance(
-            self.service_params.substrate,
-            self.service_params.para_id,
-            block_hash,
-        )
-        staking_parameters = self._read_staking_parameters(block_hash)
->>>>>>> 0bb3b60c
+
         if not staking_parameters:
             logging.warning('No staking parameters found')
             return
@@ -197,16 +174,11 @@
             f"failure requests counter: {self.failure_requests_counter}",
         ]))
 
-<<<<<<< HEAD
         with metrics_exporter.para_exceptions_count.count_exceptions():
             tx = self._create_tx(era.value['index'], parachain_balance, staking_parameters)
             self._sign_and_send_to_para(tx)
 
         metrics_exporter.time_elapsed_until_last_era_report.set(time.time())
-=======
-        tx = self._create_tx(era.value['index'], parachain_balance, staking_parameters)
-        self._sign_and_send_to_para(tx)
->>>>>>> 0bb3b60c
         logger.info('Waiting for the next era')
 
     def _find_start_block(self, era_id):
@@ -351,16 +323,14 @@
         self.failure_requests_counter += 1
         tx_hash = self.service_params.w3.eth.sendRawTransaction(tx_signed.rawTransaction)
         tx_receipt = self.service_params.w3.eth.waitForTransactionReceipt(tx_hash)
-        if tx_receipt.status == 1:
-            metrics_exporter.tx_success.observe(1)
-        else:
-            metrics_exporter.tx_revert.observe(1)
 
         if tx_receipt.status == 1:
             logging.debug(f"tx_hash: {tx_hash.hex()}")
             logger.info('The report was sent successfully. Resetting failure requests counter')
+            metrics_exporter.tx_success.observe(1)
             self.failure_requests_counter = 0
             self.undesirable_urls.clear()
         else:
             logging.warning('Failed to send transaction')
-            logging.debug(f"tx_receipt: {tx_receipt}")+            logging.debug(f"tx_receipt: {tx_receipt}")
+            metrics_exporter.tx_revert.observe(1)