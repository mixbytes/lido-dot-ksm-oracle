--- conflicted
+++ resolved
@@ -54,24 +54,9 @@
         self.failure_reqs_count[self.service_params.substrate.url] += 1
         self.failure_reqs_count[self.service_params.w3.provider.endpoint_uri] += 1
 
-<<<<<<< HEAD
-        self.account = self.service_params.w3.eth.account.from_key(self.priv_key)
-=======
         self.nonce = self.service_params.w3.eth.get_transaction_count(self.account.address)
->>>>>>> 86035c48
-
-        #restore state
-        stash_accounts = self._get_stash_accounts()
-        for stash_acc in stash_accounts:
-            #stash = Keypair(public_key=stash_acc, ss58_format=self.service_params.ss58_format)
-            (eraId, isReported) = self.service_params.w3.eth.contract(
-                address=self.service_params.contract_address,
-                abi=self.service_params.abi
-               ).functions.isReportedLastEra(self.account.address, stash_acc).call() 
-
-            self.last_era_reported[stash_acc] = eraId if isReported else eraId-1
-            
-        self.prevEraId = 0;
+
+        self._restore_state()
         self._start_era_monitoring()
 
     def start_recovery_mode(self):
@@ -155,6 +140,17 @@
                 else:
                     self.failure_reqs_count[self.service_params.w3.provider.endpoint_uri] = 1
 
+    def _restore_state(self):
+        """Restore the state after starting the default mode"""
+        stash_accounts = self._get_stash_accounts()
+        for stash_acc in stash_accounts:
+            (era_id, is_reported) = self.service_params.w3.eth.contract(
+                address=self.service_params.contract_address,
+                abi=self.service_params.abi
+            ).functions.isReportedLastEra(self.account.address, stash_acc).call()
+
+            self.last_era_reported[stash_acc] = era_id if is_reported else era_id - 1
+
     def _get_stash_accounts(self) -> list:
         """Get list of stash accounts and the last era reported using 'getStashAccounts' function"""
         return self.service_params.w3.eth.contract(
@@ -215,22 +211,15 @@
         Read the staking parameters for each stash account separately from the block where
         the era value is changed, generate the transaction body, sign and send to the parachain.
         """
-<<<<<<< HEAD
         self.watchdog.cancel()
         self._create_watchdog()
         self.watchdog.start()
 
         era_id = era.value['index']
-        if era_id == self.previous_era_id:
+        if era_id <= self.previous_era_id:
+            logger.info(f"Skip sporadic new era event {era_id}")
             return
         logger.info(f"Active era index: {era_id}, start timestamp: {era.value['start']}")
-=======
-        eraId = era.value['index']
-        logger.info(f"Active era index: {eraId}, start timestamp: {era.value['start']}")
-        if eraId <= self.prevEraId:
-            logger.info(f"skip sporadit new era event {eraId}")
-            return
->>>>>>> 86035c48
 
         self.nonce = self.service_params.w3.eth.get_transaction_count(self.account.address)
         self.failure_reqs_count[self.service_params.substrate.url] += 1
@@ -246,24 +235,12 @@
             logger.error("Can't find the required block")
             raise BlockNotFound
 
-<<<<<<< HEAD
-        for stash_acc, stash_era_id in stash_accounts:
-=======
         for stash_acc in stash_accounts:
->>>>>>> 86035c48
             self.failure_reqs_count[self.service_params.substrate.url] += 1
 
-<<<<<<< HEAD
             stash = Keypair(public_key=stash_acc, ss58_format=self.service_params.ss58_format)
-            logger.info(f"Current stash is {stash.ss58_address}; era is {stash_era_id}")
-            if era_id < stash_era_id:
-                logger.info(f"Current era less than the specified era for stash '{stash.ss58_address}': skipping current era")
-                continue
-
-            if self.last_era_reported.get(stash.public_key, 0) >= era.value['index']:
-=======
-            if self.last_era_reported.get(stash.public_key, 0) >= eraId:
->>>>>>> 86035c48
+
+            if self.last_era_reported.get(stash.public_key, 0) >= era_id:
                 logger.info(f"The report has already been sent for stash {stash.ss58_address}")
                 continue
 
@@ -284,8 +261,8 @@
             self.last_era_reported[stash.public_key] = era_id
 
         logger.info("Waiting for the next era")
-        self.prevEraId = eraId
-        
+        self.previous_era_id = era_id
+
         self.failure_reqs_count[self.service_params.substrate.url] = 0
         self.failure_reqs_count[self.service_params.w3.provider.endpoint_uri] = 0
         if self.service_params.w3.provider.endpoint_uri in self.undesirable_urls:
@@ -332,11 +309,7 @@
             'activeBalance': staking_ledger_result['active'],
             'totalBalance': staking_ledger_result['total'],
             'unlocking': [{'balance': elem['value'], 'era': elem['era']} for elem in staking_ledger_result['unlocking']],
-<<<<<<< HEAD
-            'claimedRewards': [],
-=======
-            'claimedRewards': [], # put aside until storage proof has been implemented // staking_ledger_result['claimedRewards'],
->>>>>>> 86035c48
+            'claimedRewards': [],  # put aside until storage proof has been implemented // staking_ledger_result['claimedRewards'],
             'stashBalance': stash_free_balance,
         }
 
@@ -395,11 +368,7 @@
                 staking_parameters,
                ).buildTransaction({'from': self.account.address, 'gas': self.service_params.gas_limit, 'nonce': nonce})
 
-<<<<<<< HEAD
     def _sign_and_send_to_para(self, tx: dict, stash: Keypair, era_id: int) -> bool:
-=======
-    def _sign_and_send_to_para(self, tx: dict, stash: Keypair, eraId: int) -> bool:
->>>>>>> 86035c48
         """Sign transaction and send to parachain"""
         try:
             self.service_params.w3.eth.call(dict((k, v) for k, v in tx.items() if v))
@@ -421,18 +390,10 @@
         logger.debug(f"Transaction receipt: {tx_receipt}")
 
         if tx_receipt.status == 1:
-<<<<<<< HEAD
             logger.info(f"The report for stash '{stash.ss58_address}' era {era_id} was sent successfully")
-=======
-            logger.info(f"The report for stash '{stash.ss58_address}' era {eraId} was sent successfully")
->>>>>>> 86035c48
             self.failure_reqs_count[self.service_params.w3.provider.endpoint_uri] -= 1
             self._wait_in_two_blocks(tx_receipt)
             return True
         else:
-<<<<<<< HEAD
-            logger.warning(f"Transaction is reverted for stash {stash.ss58_address} with era {era_id}")
-=======
-            logger.warning(f"Transaction status for stash '{stash.ss58_address}' era {eraId} is reverted")
->>>>>>> 86035c48
+            logger.warning(f"Transaction status for stash '{stash.ss58_address}' era {era_id} is reverted")
             return False