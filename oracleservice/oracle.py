--- conflicted
+++ resolved
@@ -208,18 +208,11 @@
 
         for stash_acc, stash_era_id in stash_accounts:
             self.failure_reqs_count[self.service_params.substrate.url] += 1
-<<<<<<< HEAD
-            stash_acc = '0x' + stash_acc.hex()
-            logger.info(f"Current stash is {stash_acc}; era is {stash_era_id}")
+
+            stash = Keypair(public_key=stash_acc, ss58_format=self.service_params.ss58_format)
+            logger.info(f"Current stash is {stash.ss58_address}; era is {stash_era_id}")
             if era_id < stash_era_id:
-                logger.info(f"Current era less than the specified era for stash '{stash_acc}': skipping current era")
-=======
-            stash = Keypair(public_key=stash_acc, ss58_format=self.service_params.ss58_format)
-
-            logger.info(f"Current stash is {stash.ss58_address}; era is {stash_eraId}")
-            if eraId < stash_eraId:
                 logger.info(f"Current era less than the specified era for stash '{stash.ss58_address}': skipping current era")
->>>>>>> 098044c7
                 continue
 
             if self.last_era_reported.get(stash.public_key, 0) >= era.value['index']:
@@ -229,30 +222,18 @@
             staking_parameters = self._read_staking_parameters(stash, block_hash)
             self.failure_reqs_count[self.service_params.substrate.url] -= 1
 
-<<<<<<< HEAD
             logger.info("The parameters are read. Preparing the transaction body.")
             logger.debug(';'.join([
-                f"stash: {stash_acc}",
+                f"stash: {stash.ss58_address}",
                 f"era: {era_id}",
-=======
-            logger.info(';'.join([
-                f"stash: {stash.ss58_address}",
-                f"era: {eraId}",
->>>>>>> 098044c7
                 f"staking parameters: {staking_parameters}",
                 f"Relay chain failure requests counter: {self.failure_reqs_count[self.service_params.substrate.url]}",
                 f"Parachain failure requests counter: {self.failure_reqs_count[self.service_params.w3.provider.endpoint_uri]}",
             ]))
 
-<<<<<<< HEAD
             tx = self._create_tx(era_id, staking_parameters)
-            self._sign_and_send_to_para(tx, stash_acc, era_id)
-            self.last_era_reported[stash_acc] = era_id
-=======
-            tx = self._create_tx(eraId, staking_parameters)
-            self._sign_and_send_to_para(tx, stash, eraId)
-            self.last_era_reported[stash.public_key] = eraId
->>>>>>> 098044c7
+            self._sign_and_send_to_para(tx, stash, era_id)
+            self.last_era_reported[stash.public_key] = era_id
 
         logger.info("Waiting for the next era")
         self.previous_era_id = era_id
@@ -293,14 +274,7 @@
                 'stashBalance': stash_free_balance,
             }
 
-<<<<<<< HEAD
-        stake_status = self._get_ledger_status(stash, block_hash)
-
-        for controller, controller_info in staking_ledger_result.items():
-            unlocking_values = [{'balance': elem['value'], 'era': elem['era']} for elem in controller_info.value['unlocking']]
-=======
         controller = staking_ledger_result['controller']
->>>>>>> 098044c7
 
         return {
             'stashAccount': stash.public_key,
@@ -334,17 +308,10 @@
 
         return account.value['data']['free']
 
-<<<<<<< HEAD
-    def _get_ledger_status(self, stash: str, block_hash: str = None) -> int:
+    def _get_stake_status(self, stash: Keypair, block_hash: str = None) -> int:
         """
         Get stash account status.
-        0 - Idle, 1 - Nominator, 2 - Validator
-=======
-    def _get_stake_status(self, stash: Keypair, block_hash: str = None) -> int:
-        """
-        Get stash account status.
-        0 - Chill, 1 - Nominator, 2 - Validator, 3 - None
->>>>>>> 098044c7
+        0 - Idle, 1 - Nominator, 2 - Validator, 3 - None
         """
         if block_hash is None:
             block_hash = self.service_params.substrate.get_chain_head()
@@ -366,10 +333,6 @@
     def _create_tx(self, era_id: int, staking_parameters: dict) -> dict:
         """Create a transaction body using the staking parameters, era id and parachain balance"""
         nonce = self.service_params.w3.eth.get_transaction_count(self.account.address)
-<<<<<<< HEAD
-=======
-        logger.info(f"nonce self:{self.nonce} chain:{nonce}")
->>>>>>> 098044c7
 
         return self.service_params.w3.eth.contract(
                 address=self.service_params.contract_address,
@@ -379,11 +342,7 @@
                 staking_parameters,
                ).buildTransaction({'from': self.account.address, 'gas': self.service_params.gas_limit, 'nonce': nonce})
 
-<<<<<<< HEAD
-    def _sign_and_send_to_para(self, tx: dict, stash: str, era_id: int) -> bool:
-=======
-    def _sign_and_send_to_para(self, tx: dict, stash: Keypair, eraId: int):
->>>>>>> 098044c7
+    def _sign_and_send_to_para(self, tx: dict, stash: Keypair, era_id: int) -> bool:
         """Sign transaction and send to parachain"""
         try:
             self.service_params.w3.eth.call(dict((k, v) for k, v in tx.items() if v))
@@ -393,22 +352,22 @@
             msg = exc.args[0]["message"] if isinstance(exc.args[0], dict) else str(exc)
 
             self.failure_reqs_count[self.service_params.w3.provider.endpoint_uri] += 1
-            logger.warning(f"Report for '{stash}' era {era_id} probably will fail with {msg}")
+            logger.warning(f"Report for '{stash.ss58_address}' era {era_id} probably will fail with {msg}")
             return False
 
         tx_signed = self.service_params.w3.eth.account.sign_transaction(tx, private_key=self.priv_key)
         self.failure_reqs_count[self.service_params.w3.provider.endpoint_uri] += 1
-        logger.info(f"Sending a transaction for stash {stash}")
+        logger.info(f"Sending a transaction for stash {stash.ss58_address}")
         tx_hash = self.service_params.w3.eth.send_raw_transaction(tx_signed.rawTransaction)
         tx_receipt = self.service_params.w3.eth.wait_for_transaction_receipt(tx_hash)
 
         logger.debug(f"Transaction receipt: {tx_receipt}")
 
         if tx_receipt.status == 1:
-            logger.info(f"The report for stash '{stash}' era {era_id} was sent successfully")
+            logger.info(f"The report for stash '{stash.ss58_address}' era {era_id} was sent successfully")
             self.failure_reqs_count[self.service_params.w3.provider.endpoint_uri] -= 1
             self._wait_in_two_blocks(tx_receipt)
             return True
         else:
-            logger.warning(f"Transaction is reverted for stash {stash} with era {era_id}")
+            logger.warning(f"Transaction is reverted for stash {stash.ss58_address} with era {era_id}")
             return False