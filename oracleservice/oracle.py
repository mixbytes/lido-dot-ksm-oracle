from dataclasses import dataclass, field
from prometheus_metrics import metrics_exporter
from service_parameters import ServiceParameters
<<<<<<< HEAD
from substrateinterface.base import QueryMapResult
=======
>>>>>>> 6fa407d9
from substrateinterface.exceptions import BlockNotFound, SubstrateRequestException
from substrateinterface.utils.ss58 import ss58_decode
from substrate_interface_utils import SubstrateInterfaceUtils
from utils import create_provider
from web3.exceptions import BadFunctionCallOutput, TimeExhausted
from websocket._exceptions import WebSocketConnectionClosedException
from websockets.exceptions import ConnectionClosedError, InvalidMessage

import logging
import time


logger = logging.getLogger(__name__)


@dataclass
class Oracle:
    """A class that contains all the logic of the oracle's work"""
    priv_key: str
    service_params: ServiceParameters

    account = None
    default_mode_started: bool = False
    failure_reqs_count: dict = field(default_factory=dict)
    nonce: int = 0
    stashes_with_successful_reports: set = field(default_factory=set)
    undesirable_urls: set = field(default_factory=set)

    def start_default_mode(self):
        """Start of the Oracle default mode"""
        if not self.default_mode_started:
            self.default_mode_started = True
        else:
            logger.warning("The default oracle mode is already working")

<<<<<<< HEAD
        logger.info('Starting default mode')

        metrics_exporter.agent.info({'relay_chain_node_address': self.service_params.substrate.url})
        with metrics_exporter.para_exceptions_count.count_exceptions():
            self.account = self.service_params.w3.eth.account.from_key(self.priv_key)

        self.failure_reqs_count[self.service_params.substrate.url] = 0
=======
        logger.info("Starting default mode")

        self.account = self.service_params.w3.eth.account.from_key(self.priv_key)
        self.nonce = self.service_params.w3.eth.get_transaction_count(self.account.address)
        if self.service_params.substrate.url not in self.failure_reqs_count:
            self.failure_reqs_count[self.service_params.substrate.url] = 0
        if self.service_params.w3.provider.endpoint_uri not in self.failure_reqs_count:
            self.failure_reqs_count[self.service_params.w3.provider.endpoint_uri] = 0

        self.failure_reqs_count[self.service_params.substrate.url] += 1
        self.failure_reqs_count[self.service_params.w3.provider.endpoint_uri] += 1
>>>>>>> 6fa407d9
        self._start_era_monitoring()

    def start_recovery_mode(self):
        '''
        Start of the Oracle recovery mode.
        If failure requests counter exceeds the allowed value, reconnect to another node.
        '''
        logger.info("Starting recovery mode")
        metrics_exporter.is_recovery_mode_active.set(True)
        self.default_mode_started = False

        while True:
            try:
                self.failure_reqs_count[self.service_params.substrate.url] += 1
                if self.failure_reqs_count[self.service_params.substrate.url] > self.service_params.max_num_of_failure_reqs:
                    self.undesirable_urls.add(self.service_params.substrate.url)
                    self.service_params.substrate = SubstrateInterfaceUtils.create_interface(
                        urls=self.service_params.ws_urls_relay,
                        ss58_format=self.service_params.ss58_format,
                        type_registry_preset=self.service_params.type_registry_preset,
                        timeout=self.service_params.timeout,
                        undesirable_urls=self.undesirable_urls,
                    )
                if self.failure_reqs_count[self.service_params.w3.provider.endpoint_uri] > self.service_params.max_num_of_failure_reqs:
                    self.undesirable_urls.add(self.service_params.w3.provider.endpoint_uri)
                    self.service_params.w3 = create_provider(
                        urls=self.service_params.ws_urls_para,
                        timeout=self.service_params.timeout,
                        undesirable_urls=self.undesirable_urls,
                    )
                self.failure_reqs_count[self.service_params.substrate.url] -= 1
                break

            except (
                BadFunctionCallOutput,
                ConnectionClosedError,
                ConnectionRefusedError,
                ConnectionResetError,
                InvalidMessage,
                WebSocketConnectionClosedException,
            ) as exc:
                logger.warning(f"Error: {exc}")
<<<<<<< HEAD
                self.service_params.substrate = SubstrateInterfaceUtils.create_interface(
                    urls=self.service_params.ws_urls_relay,
                    ss58_format=self.service_params.ss58_format,
                    type_registry_preset=self.service_params.type_registry_preset,
                    timeout=self.service_params.timeout,
                    undesirable_urls=self.undesirable_urls,
                )

        metrics_exporter.agent.info({'relay_chain_node_address': self.service_params.substrate.url})

        logger.debug(f"ORED: {self.last_era_reported}")
        if self.last_era_reported > current_era.value['index']:
            logger.info("CEI less than ORED: waiting for the next era")
        else:
            logger.info("CEI equals or greater than ORED: create report for the current era")
=======
                if self.service_params.w3.provider.endpoint_uri in self.failure_reqs_count:
                    self.failure_reqs_count[self.service_params.w3.provider.endpoint_uri] += 1
                else:
                    self.failure_reqs_count[self.service_params.w3.provider.endpoint_uri] = 1

            except KeyError:
                if self.service_params.substrate.url not in self.failure_reqs_count:
                    self.failure_reqs_count[self.service_params.substrate.url] = 0
                else:
                    self.failure_reqs_count[self.service_params.w3.provider.endpoint_uri] = 0
>>>>>>> 6fa407d9

        metrics_exporter.is_recovery_mode_active.set(False)
        logger.info("Recovery mode is completed")

    def _get_stake_accounts(self) -> list:
        """Get list of stash accounts and the last era reported using 'getStakeAccounts' function"""
        return self.service_params.w3.eth.contract(
                address=self.service_params.contract_address,
                abi=self.service_params.abi
               ).functions.getStakeAccounts(self.account.address).call()

    def _start_era_monitoring(self):
        """Start monitoring an era change event"""
        self.service_params.substrate.query(
            module='Staking',
            storage_function='ActiveEra',
            subscription_handler=self._handle_era_change,
        )

    def _handle_era_change(self, era, update_nr: int, subscription_id: str):
        '''
        Read the staking parameters for each stash account separately from the block where
        the era value is changed, generate the transaction body, sign and send to the parachain.
        '''
<<<<<<< HEAD
        if self.last_era_reported == -1:
            try:
                with metrics_exporter.para_exceptions_count.count_exceptions():
                    self.last_era_reported = self._get_oracle_report_era()
            except (
                ConnectionRefusedError,
                WebSocketConnectionClosedException,
            ) as exc:
                logger.warning(f"Error: {exc}")
                raise exc

        metrics_exporter.last_era_reported.set(self.last_era_reported)
        metrics_exporter.active_era_id.set(era.value['index'])

        logger.info(f"Active era index: {era.value['index']}, start timestamp: {era.value['start']}")

        if era.value['index'] < self.last_era_reported:
            logger.info("CEI less than ORED: waiting for the next era")
            return

        with metrics_exporter.relay_exceptions_count.count_exceptions():
            block_hash, block_number = self._find_start_block(era.value['index'])
            if block_hash is None:
                logger.error("Can't find the required block")
                raise BlockNotFound
            logger.info(f"Block hash: {block_hash}")
            metrics_exporter.previous_era_change_block_number.set(block_number)

            parachain_balance = SubstrateInterfaceUtils.get_parachain_balance(
                self.service_params.substrate,
                self.service_params.para_id,
                block_hash,
            )
            staking_parameters = self._read_staking_parameters(block_hash)

        if not staking_parameters:
            logger.warning("No staking parameters found")
=======
        logger.info(f"Active era index: {era.value['index']}, start timestamp: {era.value['start']}")

        self.failure_reqs_count[self.service_params.substrate.url] += 1
        stake_accounts = self._get_stake_accounts()
        self.failure_reqs_count[self.service_params.substrate.url] -= 1
        if not stake_accounts:
            logger.info("No stake accounts found: waiting for the next era")
>>>>>>> 6fa407d9
            return

        while len(self.stashes_with_successful_reports) != len(stake_accounts):
            for stash_acc, era_id in stake_accounts:
                if stash_acc in self.stashes_with_successful_reports:
                    continue

                self.failure_reqs_count[self.service_params.substrate.url] += 1
                stash_acc = '0x' + stash_acc.hex()
                logger.info(f"Current stash is {stash_acc}; era is {era_id}")
                if era.value['index'] < era_id:
                    logger.info(f"Current era less than the specified era for stash '{stash_acc}': skipping current era")
                    self.stashes_with_successful_reports.add(stash_acc)
                    continue

                block_hash = self._find_start_block(era.value['index'])
                if block_hash is None:
                    logger.error("Can't find the required block")
                    raise BlockNotFound
                logger.info(f"Block hash: {block_hash}")

                staking_parameters = self._read_staking_parameters(stash_acc, block_hash)

                self.failure_reqs_count[self.service_params.substrate.url] -= 1
                logger.debug(';'.join([
                    f"stash: {stash_acc}",
                    f"era: {era.value['index']}",
                    f"staking parameters: {staking_parameters}",
                    f"Relay chain failure requests counter: {self.failure_reqs_count[self.service_params.substrate.url]}",
                    f"Parachain failure requests counter: {self.failure_reqs_count[self.service_params.w3.provider.endpoint_uri]}",
                ]))

                tx = self._create_tx(era.value['index'], staking_parameters)
                self._sign_and_send_to_para(tx, stash_acc)

            if self.failure_reqs_count[self.service_params.w3.provider.endpoint_uri] > self.service_params.max_num_of_failure_reqs:
                if len(stake_accounts) != len(self.stashes_with_successful_reports):
                    raise TimeExhausted("Failed to send transaction")

<<<<<<< HEAD
        with metrics_exporter.para_exceptions_count.count_exceptions():
            tx = self._create_tx(era.value['index'], parachain_balance, staking_parameters)
            self._sign_and_send_to_para(tx)

        metrics_exporter.time_elapsed_until_last_era_report.set(time.time())
=======
>>>>>>> 6fa407d9
        logger.info("Waiting for the next era")
        self.stashes_with_successful_reports.clear()
        self.failure_reqs_count[self.service_params.w3.provider.endpoint_uri] = 0
        if self.service_params.w3.provider.endpoint_uri in self.undesirable_urls:
            self.undesirable_urls.remove(self.service_params.w3.provider.endpoint_uri)

    def _find_start_block(self, era_id: int) -> str:
        """Find the hash of the block at which the era change occurs"""
        block_number = era_id * self.service_params.era_duration + self.service_params.initial_block_number

        try:
            return self.service_params.substrate.get_block_hash(block_number), block_number
        except SubstrateRequestException:
            return None, None

    def _read_staking_parameters(self, stash: str, block_hash: str = None) -> dict:
        """Read staking parameters from specific block or from the head"""
        if block_hash is None:
            block_hash = self.service_params.substrate.get_chain_head()

<<<<<<< HEAD
        staking_ledger_result = self._get_ledger_data(block_hash)

        session_validators_result = self.service_params.substrate.query(
            module='Session',
            storage_function='Validators',
            block_hash=block_hash,
        )

        staking_nominators_result = self.service_params.substrate.query_map(
            module='Staking',
            storage_function='Nominators',
            block_hash=block_hash,
        )

        metrics_exporter.total_stashes_free_balance.set(0)
        stash_balances = self._get_stash_balances()

        stash_statuses = self._get_stash_statuses(
            staking_ledger_result,
            session_validators_result,
            staking_nominators_result,
        )
=======
        stash_balance = self._get_stash_balance(stash)
        staking_ledger_result = self._get_ledger_data(block_hash, stash)
        if staking_ledger_result is None:
            return {
                'stash': stash,
                'controller': '',
                'stakeStatus': 3,  # this value means that stake status is None
                'activeBalance': 0,
                'totalBalance': 0,
                'unlocking': [],
                'claimedRewards': [],
                'stashBalance': stash_balance,
            }
>>>>>>> 6fa407d9

        stake_status = self._get_stake_status(stash, block_hash)

        for controller, controller_info in staking_ledger_result.items():
            unlocking_values = [{'balance': elem['value'], 'era': elem['era']} for elem in controller_info.value['unlocking']]

            return {
                'stash': '0x' + ss58_decode(controller_info.value['stash']),
                'controller': '0x' + ss58_decode(controller),
                'stakeStatus': stake_status,
                'activeBalance': controller_info.value['active'],
                'totalBalance': controller_info.value['total'],
                'unlocking': unlocking_values,
                'claimedRewards': controller_info.value['claimedRewards'],
                'stashBalance': stash_balance,
            }

    def _get_ledger_data(self, block_hash: str, stash: str) -> dict:
        """Get ledger data using stash account address"""
        ledger_data = {}

        controller = self.service_params.substrate.query(
            module='Staking',
            storage_function='Bonded',
            params=[stash],
            block_hash=block_hash,
        )

        if controller.value is None:
            return None

        staking_ledger = self.service_params.substrate.query(
            module='Staking',
            storage_function='Ledger',
            params=[controller.value],
            block_hash=block_hash,
        )

        ledger_data[controller.value] = staking_ledger

        return ledger_data

    def _get_stash_balance(self, stash: str) -> dict:
        """Get stash accounts free balances"""
<<<<<<< HEAD
        balances = {}

        for stash in self.service_params.stash_accounts:
            result = self.service_params.substrate.query(
                module='System',
                storage_function='Account',
                params=[stash]
            )

            balances[stash] = result.value['data']['free']
            metrics_exporter.total_stashes_free_balance.inc(balances[stash])
=======
        account_info = self.service_params.substrate.query(
            module='System',
            storage_function='Account',
            params=[stash]
        )
>>>>>>> 6fa407d9

        return account_info.value['data']['free']

    def _get_stake_status(self, stash: str, block_hash: str = None) -> int:
        '''
        Get stash account status.
        0 - Chill, 1 - Nominator, 2 - Validator
        '''
        if block_hash is None:
            block_hash = self.service_params.substrate.get_chain_head()

        session_validators_result = self.service_params.substrate.query(
            module='Session',
            storage_function='Validators',
            block_hash=block_hash,
        )

        staking_nominators_result = self.service_params.substrate.query_map(
            module='Staking',
            storage_function='Nominators',
            block_hash=block_hash,
        )

        nominators = set(nominator.value for nominator, _ in staking_nominators_result)
        validators = set(validator for validator in session_validators_result.value)

        if stash in nominators:
            return 1

        if stash in validators:
            return 2

        return 0

    def _create_tx(self, era_id: int, staking_parameters: dict) -> dict:
        """Create a transaction body using the staking parameters, era id and parachain balance"""
        return self.service_params.w3.eth.contract(
                address=self.service_params.contract_address,
                abi=self.service_params.abi
               ).functions.reportRelay(
                era_id,
                staking_parameters,
               ).buildTransaction({'gas': self.service_params.gas_limit, 'nonce': self.nonce})

    def _sign_and_send_to_para(self, tx: dict, stash: str):
        """Sign transaction and send to parachain"""
        tx_signed = self.service_params.w3.eth.account.sign_transaction(tx, private_key=self.priv_key)
        self.failure_reqs_count[self.service_params.w3.provider.endpoint_uri] += 1
        tx_hash = self.service_params.w3.eth.send_raw_transaction(tx_signed.rawTransaction)
        tx_receipt = self.service_params.w3.eth.wait_for_transaction_receipt(tx_hash)

        if tx_receipt.status == 1:
            logger.debug(f"tx_hash: {tx_hash.hex()}")
<<<<<<< HEAD
            logger.info("The report was sent successfully. Resetting failure requests counter")
            metrics_exporter.tx_success.observe(1)
            self.failure_reqs_count[self.service_params.substrate.url] = 0
            if self.service_params.substrate.url in self.undesirable_urls:
                self.undesirable_urls.remove(self.service_params.substrate.url)
        else:
            logger.warning("Failed to send transaction")
            logger.debug(f"tx_receipt: {tx_receipt}")
            metrics_exporter.tx_revert.observe(1)
=======
            logger.info(f"The report for stash {stash} was sent successfully")
            self.failure_reqs_count[self.service_params.w3.provider.endpoint_uri] -= 1
            self.stashes_with_successful_reports.add(stash)
            self.nonce += 1
        else:
            logger.warning(f"Failed to send report for stash {stash}: tx status is {tx_receipt.status}")
            logger.debug(f"tx_receipt: {tx_receipt}")
>>>>>>> 6fa407d9
<|MERGE_RESOLUTION|>--- conflicted
+++ resolved
@@ -1,10 +1,6 @@
 from dataclasses import dataclass, field
 from prometheus_metrics import metrics_exporter
 from service_parameters import ServiceParameters
-<<<<<<< HEAD
-from substrateinterface.base import QueryMapResult
-=======
->>>>>>> 6fa407d9
 from substrateinterface.exceptions import BlockNotFound, SubstrateRequestException
 from substrateinterface.utils.ss58 import ss58_decode
 from substrate_interface_utils import SubstrateInterfaceUtils
@@ -40,19 +36,12 @@
         else:
             logger.warning("The default oracle mode is already working")
 
-<<<<<<< HEAD
-        logger.info('Starting default mode')
+        logger.info("Starting default mode")
 
         metrics_exporter.agent.info({'relay_chain_node_address': self.service_params.substrate.url})
         with metrics_exporter.para_exceptions_count.count_exceptions():
             self.account = self.service_params.w3.eth.account.from_key(self.priv_key)
-
-        self.failure_reqs_count[self.service_params.substrate.url] = 0
-=======
-        logger.info("Starting default mode")
-
-        self.account = self.service_params.w3.eth.account.from_key(self.priv_key)
-        self.nonce = self.service_params.w3.eth.get_transaction_count(self.account.address)
+            self.nonce = self.service_params.w3.eth.get_transaction_count(self.account.address)
         if self.service_params.substrate.url not in self.failure_reqs_count:
             self.failure_reqs_count[self.service_params.substrate.url] = 0
         if self.service_params.w3.provider.endpoint_uri not in self.failure_reqs_count:
@@ -60,7 +49,6 @@
 
         self.failure_reqs_count[self.service_params.substrate.url] += 1
         self.failure_reqs_count[self.service_params.w3.provider.endpoint_uri] += 1
->>>>>>> 6fa407d9
         self._start_era_monitoring()
 
     def start_recovery_mode(self):
@@ -103,23 +91,6 @@
                 WebSocketConnectionClosedException,
             ) as exc:
                 logger.warning(f"Error: {exc}")
-<<<<<<< HEAD
-                self.service_params.substrate = SubstrateInterfaceUtils.create_interface(
-                    urls=self.service_params.ws_urls_relay,
-                    ss58_format=self.service_params.ss58_format,
-                    type_registry_preset=self.service_params.type_registry_preset,
-                    timeout=self.service_params.timeout,
-                    undesirable_urls=self.undesirable_urls,
-                )
-
-        metrics_exporter.agent.info({'relay_chain_node_address': self.service_params.substrate.url})
-
-        logger.debug(f"ORED: {self.last_era_reported}")
-        if self.last_era_reported > current_era.value['index']:
-            logger.info("CEI less than ORED: waiting for the next era")
-        else:
-            logger.info("CEI equals or greater than ORED: create report for the current era")
-=======
                 if self.service_params.w3.provider.endpoint_uri in self.failure_reqs_count:
                     self.failure_reqs_count[self.service_params.w3.provider.endpoint_uri] += 1
                 else:
@@ -130,8 +101,8 @@
                     self.failure_reqs_count[self.service_params.substrate.url] = 0
                 else:
                     self.failure_reqs_count[self.service_params.w3.provider.endpoint_uri] = 0
->>>>>>> 6fa407d9
-
+
+        metrics_exporter.agent.info({'relay_chain_node_address': self.service_params.substrate.url})
         metrics_exporter.is_recovery_mode_active.set(False)
         logger.info("Recovery mode is completed")
 
@@ -155,25 +126,16 @@
         Read the staking parameters for each stash account separately from the block where
         the era value is changed, generate the transaction body, sign and send to the parachain.
         '''
-<<<<<<< HEAD
-        if self.last_era_reported == -1:
-            try:
-                with metrics_exporter.para_exceptions_count.count_exceptions():
-                    self.last_era_reported = self._get_oracle_report_era()
-            except (
-                ConnectionRefusedError,
-                WebSocketConnectionClosedException,
-            ) as exc:
-                logger.warning(f"Error: {exc}")
-                raise exc
-
-        metrics_exporter.last_era_reported.set(self.last_era_reported)
+        logger.info(f"Active era index: {era.value['index']}, start timestamp: {era.value['start']}")
         metrics_exporter.active_era_id.set(era.value['index'])
-
-        logger.info(f"Active era index: {era.value['index']}, start timestamp: {era.value['start']}")
-
-        if era.value['index'] < self.last_era_reported:
-            logger.info("CEI less than ORED: waiting for the next era")
+        metrics_exporter.total_stashes_free_balance.set(0)
+
+        self.failure_reqs_count[self.service_params.substrate.url] += 1
+        with metrics_exporter.para_exceptions_count.count_exceptions():
+            stake_accounts = self._get_stake_accounts()
+        self.failure_reqs_count[self.service_params.substrate.url] -= 1
+        if not stake_accounts:
+            logger.info("No stake accounts found: waiting for the next era")
             return
 
         with metrics_exporter.relay_exceptions_count.count_exceptions():
@@ -181,28 +143,8 @@
             if block_hash is None:
                 logger.error("Can't find the required block")
                 raise BlockNotFound
-            logger.info(f"Block hash: {block_hash}")
-            metrics_exporter.previous_era_change_block_number.set(block_number)
-
-            parachain_balance = SubstrateInterfaceUtils.get_parachain_balance(
-                self.service_params.substrate,
-                self.service_params.para_id,
-                block_hash,
-            )
-            staking_parameters = self._read_staking_parameters(block_hash)
-
-        if not staking_parameters:
-            logger.warning("No staking parameters found")
-=======
-        logger.info(f"Active era index: {era.value['index']}, start timestamp: {era.value['start']}")
-
-        self.failure_reqs_count[self.service_params.substrate.url] += 1
-        stake_accounts = self._get_stake_accounts()
-        self.failure_reqs_count[self.service_params.substrate.url] -= 1
-        if not stake_accounts:
-            logger.info("No stake accounts found: waiting for the next era")
->>>>>>> 6fa407d9
-            return
+        logger.info(f"Block hash: {block_hash}")
+        metrics_exporter.previous_era_change_block_number.set(block_number)
 
         while len(self.stashes_with_successful_reports) != len(stake_accounts):
             for stash_acc, era_id in stake_accounts:
@@ -216,12 +158,6 @@
                     logger.info(f"Current era less than the specified era for stash '{stash_acc}': skipping current era")
                     self.stashes_with_successful_reports.add(stash_acc)
                     continue
-
-                block_hash = self._find_start_block(era.value['index'])
-                if block_hash is None:
-                    logger.error("Can't find the required block")
-                    raise BlockNotFound
-                logger.info(f"Block hash: {block_hash}")
 
                 staking_parameters = self._read_staking_parameters(stash_acc, block_hash)
 
@@ -234,22 +170,16 @@
                     f"Parachain failure requests counter: {self.failure_reqs_count[self.service_params.w3.provider.endpoint_uri]}",
                 ]))
 
-                tx = self._create_tx(era.value['index'], staking_parameters)
-                self._sign_and_send_to_para(tx, stash_acc)
+                with metrics_exporter.para_exceptions_count.count_exceptions():
+                    tx = self._create_tx(era.value['index'], staking_parameters)
+                    self._sign_and_send_to_para(tx, stash_acc)
 
             if self.failure_reqs_count[self.service_params.w3.provider.endpoint_uri] > self.service_params.max_num_of_failure_reqs:
                 if len(stake_accounts) != len(self.stashes_with_successful_reports):
                     raise TimeExhausted("Failed to send transaction")
 
-<<<<<<< HEAD
-        with metrics_exporter.para_exceptions_count.count_exceptions():
-            tx = self._create_tx(era.value['index'], parachain_balance, staking_parameters)
-            self._sign_and_send_to_para(tx)
-
-        metrics_exporter.time_elapsed_until_last_era_report.set(time.time())
-=======
->>>>>>> 6fa407d9
         logger.info("Waiting for the next era")
+        metrics_exporter.last_era_reported.set(era.value['index'] - 1)
         self.stashes_with_successful_reports.clear()
         self.failure_reqs_count[self.service_params.w3.provider.endpoint_uri] = 0
         if self.service_params.w3.provider.endpoint_uri in self.undesirable_urls:
@@ -269,32 +199,9 @@
         if block_hash is None:
             block_hash = self.service_params.substrate.get_chain_head()
 
-<<<<<<< HEAD
-        staking_ledger_result = self._get_ledger_data(block_hash)
-
-        session_validators_result = self.service_params.substrate.query(
-            module='Session',
-            storage_function='Validators',
-            block_hash=block_hash,
-        )
-
-        staking_nominators_result = self.service_params.substrate.query_map(
-            module='Staking',
-            storage_function='Nominators',
-            block_hash=block_hash,
-        )
-
-        metrics_exporter.total_stashes_free_balance.set(0)
-        stash_balances = self._get_stash_balances()
-
-        stash_statuses = self._get_stash_statuses(
-            staking_ledger_result,
-            session_validators_result,
-            staking_nominators_result,
-        )
-=======
-        stash_balance = self._get_stash_balance(stash)
-        staking_ledger_result = self._get_ledger_data(block_hash, stash)
+        with metrics_exporter.relay_exceptions_count.count_exceptions():
+            stash_balance = self._get_stash_balance(stash)
+            staking_ledger_result = self._get_ledger_data(block_hash, stash)
         if staking_ledger_result is None:
             return {
                 'stash': stash,
@@ -306,9 +213,9 @@
                 'claimedRewards': [],
                 'stashBalance': stash_balance,
             }
->>>>>>> 6fa407d9
-
-        stake_status = self._get_stake_status(stash, block_hash)
+
+        with metrics_exporter.relay_exceptions_count.count_exceptions():
+            stake_status = self._get_stake_status(stash, block_hash)
 
         for controller, controller_info in staking_ledger_result.items():
             unlocking_values = [{'balance': elem['value'], 'era': elem['era']} for elem in controller_info.value['unlocking']]
@@ -350,26 +257,14 @@
         return ledger_data
 
     def _get_stash_balance(self, stash: str) -> dict:
-        """Get stash accounts free balances"""
-<<<<<<< HEAD
-        balances = {}
-
-        for stash in self.service_params.stash_accounts:
-            result = self.service_params.substrate.query(
-                module='System',
-                storage_function='Account',
-                params=[stash]
-            )
-
-            balances[stash] = result.value['data']['free']
-            metrics_exporter.total_stashes_free_balance.inc(balances[stash])
-=======
+        """Get stash accounts free balance"""
         account_info = self.service_params.substrate.query(
             module='System',
             storage_function='Account',
             params=[stash]
         )
->>>>>>> 6fa407d9
+
+        metrics_exporter.total_stashes_free_balance.inc(account_info.value['data']['free'])
 
         return account_info.value['data']['free']
 
@@ -423,22 +318,13 @@
 
         if tx_receipt.status == 1:
             logger.debug(f"tx_hash: {tx_hash.hex()}")
-<<<<<<< HEAD
-            logger.info("The report was sent successfully. Resetting failure requests counter")
+            logger.info(f"The report for stash {stash} was sent successfully")
             metrics_exporter.tx_success.observe(1)
-            self.failure_reqs_count[self.service_params.substrate.url] = 0
-            if self.service_params.substrate.url in self.undesirable_urls:
-                self.undesirable_urls.remove(self.service_params.substrate.url)
-        else:
-            logger.warning("Failed to send transaction")
-            logger.debug(f"tx_receipt: {tx_receipt}")
-            metrics_exporter.tx_revert.observe(1)
-=======
-            logger.info(f"The report for stash {stash} was sent successfully")
+            metrics_exporter.time_elapsed_until_last_report.set(time.time())
             self.failure_reqs_count[self.service_params.w3.provider.endpoint_uri] -= 1
             self.stashes_with_successful_reports.add(stash)
             self.nonce += 1
         else:
             logger.warning(f"Failed to send report for stash {stash}: tx status is {tx_receipt.status}")
             logger.debug(f"tx_receipt: {tx_receipt}")
->>>>>>> 6fa407d9
+            metrics_exporter.tx_revert.observe(1)